--- conflicted
+++ resolved
@@ -201,23 +201,7 @@
             print("    %s" % docstring_headline(cls))
 
 
-<<<<<<< HEAD
 def main_inner(popts, args, usage):
-=======
-def main(args=sys.argv):
-    """
-    Main command line entry point.
-    """
-    # pylint: disable-msg=R0911,R0912,R0915
-
-    usage = USAGE % ((args[0],) * 6)
-
-    try:
-        popts, args = getopt.getopt(args[1:], "l:f:F:o:O:P:LS:a:N:vhVHgs")
-    except getopt.GetoptError:
-        print(usage, file=sys.stderr)
-        return 2
->>>>>>> f8acac00
     opts = {}
     O_opts = []
     P_opts = []
@@ -515,7 +499,7 @@
     usage = USAGE % ((args[0],) * 6)
 
     try:
-        popts, args = getopt.getopt(args[1:], "l:f:F:o:O:P:LS:a:N:hVHgs")
+        popts, args = getopt.getopt(args[1:], "l:f:F:o:O:P:LS:a:N:vhVHgs")
     except getopt.GetoptError:
         print(usage, file=sys.stderr)
         return 2
@@ -523,7 +507,7 @@
     try:
         return main_inner(popts, args, usage)
     except Exception:
-        if '-v' in opts:
+        if '-v' in dict(popts):
             print(file=sys.stderr)
             print('*' * 65, file=sys.stderr)
             print('An unhandled exception occurred while highlighting.',
@@ -544,12 +528,6 @@
         print(file=sys.stderr)
         print('*** Error while highlighting:', file=sys.stderr)
         print(msg, file=sys.stderr)
-<<<<<<< HEAD
-        return 1
-=======
         print('*** If this is a bug you want to report, please rerun with -v.',
               file=sys.stderr)
-        return 1
-
-    return 0
->>>>>>> f8acac00
+        return 1