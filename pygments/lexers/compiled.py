--- conflicted
+++ resolved
@@ -31,12 +31,8 @@
            'FantomLexer', 'RustLexer', 'CudaLexer', 'MonkeyLexer', 'SwigLexer',
            'DylanLidLexer', 'DylanConsoleLexer', 'CobolLexer',
            'CobolFreeformatLexer', 'LogosLexer', 'ClayLexer', 'PikeLexer',
-<<<<<<< HEAD
-           'ChapelLexer', 'EiffelLexer', 'MqlLexer']
-=======
            'ChapelLexer', 'EiffelLexer', 'Inform6Lexer', 'Inform7Lexer',
-           'Inform6TemplateLexer']
->>>>>>> deb8ffbf
+           'Inform6TemplateLexer', 'MqlLexer']
 
 
 class CFamilyLexer(RegexLexer):
@@ -3957,7 +3953,691 @@
         ],
     }
 
-<<<<<<< HEAD
+
+class Inform6Lexer(RegexLexer):
+    """
+    For `Inform 6 <http://inform-fiction.org/>`_ source code.
+
+    .. versionadded:: 2.0
+    """
+
+    name = 'Inform 6'
+    aliases = ['inform6', 'i6']
+    filenames = ['*.inf']
+
+    flags = re.MULTILINE | re.DOTALL | re.UNICODE
+
+    _name = r'[a-zA-Z_][a-zA-Z_0-9]*'
+
+    # Inform 7 maps these four character classes to their ASCII
+    # equivalents. To support Inform 6 inclusions within Inform 7,
+    # Inform6Lexer maps them too.
+    _dash = ur'\-\u2010-\u2014'
+    _dquote = ur'"\u201c\u201d'
+    _squote = ur"'\u2018\u2019"
+    _newline = ur'\n\u0085\u2028\u2029'
+
+    tokens = {
+        'root': [
+            (r'(\A(!%%[^%s]*[%s])+)?' % (_newline, _newline), Comment.Preproc,
+             'directive')
+        ],
+        '_whitespace': [
+            (r'\s+', Text),
+            (r'![^%s]*' % _newline, Comment.Single)
+        ],
+        'default': [
+            include('_whitespace'),
+            (r'\[', Punctuation, 'many-values'),  # Array initialization
+            (r':|(?=;)', Punctuation, '#pop'),
+            (r'<', Punctuation),  # Second angle bracket in an action statement
+            (r'', Text, ('expression', '_expression'))
+        ],
+
+        # Expressions
+        '_expression': [
+            include('_whitespace'),
+            (r'(?=sp\b)', Text, '#pop'),
+            (r'(?=[%s%s$0-9#a-zA-Z_])' % (_dquote, _squote), Text,
+             ('#pop', 'value')),
+            (r'\+\+|[%s]{1,2}(?!>)|~~?' % _dash, Operator),
+            (r'(?=[()\[%s,?@{:;])' % _dash, Text, '#pop')
+        ],
+        'expression': [
+            include('_whitespace'),
+            (r'\(', Punctuation, ('expression', '_expression')),
+            (r'\)', Punctuation, '#pop'),
+            (r'\[', Punctuation, ('#pop', 'statements', 'locals')),
+            (r'>(?=(\s+|(![^%s]*))*[>;])' % _newline, Punctuation),
+            (r'\+\+|[%s]{2}(?!>)' % _dash, Operator),
+            (r',', Punctuation, '_expression'),
+            (r'&&?|\|\|?|[=~><]?=|[%s]{1,2}>?|\.\.?[&#]?|::|[<>+*/%%]' % _dash,
+             Operator, '_expression'),
+            (r'(has|hasnt|in|notin|ofclass|or|provides)\b', Operator.Word,
+             '_expression'),
+            (r'(from|near|to)\b', Keyword, '_expression'),
+            (r'sp\b', Name),
+            (r'\?~?', Name.Label, 'label?'),
+            (r'[@{]', Error),
+            (r'', Text, '#pop')
+        ],
+        '_assembly-expression': [
+            (r'\(', Punctuation, ('#push', '_expression')),
+            (r'[\[\]]', Punctuation),
+            (r'[%s]>' % _dash, Punctuation, '_expression'),
+            (r'sp\b', Keyword.Pseudo),
+            (r';', Punctuation, '#pop:3'),
+            include('expression')
+        ],
+        '_for-expression': [
+            (r'\)', Punctuation, '#pop:2'),
+            (r':', Punctuation, '#pop'),
+            include('expression')
+        ],
+        '_list-expression': [
+            (r',', Punctuation, '#pop'),
+            include('expression')
+        ],
+        '_object-expression': [
+            (r'has\b', Keyword.Declaration, '#pop'),
+            include('_list-expression')
+        ],
+
+        # Values
+        'value': [
+            include('_whitespace'),
+            # Strings
+            (r'[%s][^@][%s]' % (_squote, _squote), String.Char, '#pop'),
+            (r'([%s])(@{[0-9a-fA-F]{1,4}})([%s])' % (_squote, _squote),
+             bygroups(String.Char, String.Escape, String.Char), '#pop'),
+            (r'([%s])(@..)([%s])' % (_squote, _squote),
+             bygroups(String.Char, String.Escape, String.Char), '#pop'),
+            (r'[%s]' % _squote, String.Single, ('#pop', 'dictionary-word')),
+            (r'[%s]' % _dquote, String.Double, ('#pop', 'string')),
+            # Numbers
+            (r'\$[+%s][0-9]*\.?[0-9]*([eE][+%s]?[0-9]+)?' % (_dash, _dash),
+             Number.Float, '#pop'),
+            (r'\$[0-9a-fA-F]+', Number.Hex, '#pop'),
+            (r'\$\$[01]+', Number, '#pop'),  # Binary
+            (r'[0-9]+', Number.Integer, '#pop'),
+            # Values prefixed by hashes
+            (r'(##|#a\$)(%s)' % _name, bygroups(Operator, Name), '#pop'),
+            (r'(#g\$)(%s)' % _name,
+             bygroups(Operator, Name.Variable.Global), '#pop'),
+            (r'#[nw]\$', Operator, ('#pop', 'obsolete-dictionary-word')),
+            (r'(#r\$)(%s)' % _name, bygroups(Operator, Name.Function), '#pop'),
+            (r'#', Name.Builtin, ('#pop', 'system-constant')),
+            # System functions
+            (r'(child|children|elder|eldest|glk|indirect|metaclass|parent|'
+             r'random|sibling|younger|youngest)\b', Name.Builtin, '#pop'),
+            # Metaclasses
+            (r'(?i)(Class|Object|Routine|String)\b', Name.Builtin, '#pop'),
+            # Veneer routines
+            (r'(?i)(Box__Routine|CA__Pr|CDefArt|CInDefArt|Cl__Ms|'
+             r'Copy__Primitive|CP__Tab|DA__Pr|DB__Pr|DefArt|Dynam__String|'
+             r'EnglishNumber|Glk__Wrap|IA__Pr|IB__Pr|InDefArt|Main__|'
+             r'Meta__class|OB__Move|OB__Remove|OC__Cl|OP__Pr|Print__Addr|'
+             r'Print__PName|PrintShortName|RA__Pr|RA__Sc|RL__Pr|R_Process|'
+             r'RT__ChG|RT__ChGt|RT__ChLDB|RT__ChLDW|RT__ChPR|RT__ChPrintA|'
+             r'RT__ChPrintC|RT__ChPrintO|RT__ChPrintS|RT__ChPS|RT__ChR|'
+             r'RT__ChSTB|RT__ChSTW|RT__ChT|RT__Err|RT__TrPS|RV__Pr|'
+             r'Symb__Tab|Unsigned__Compare|WV__Pr|Z__Region)\b', Name.Builtin,
+             '#pop'),
+            # Other built-in symbols
+            (r'(?i)(call|copy|create|DEBUG|destroy|DICT_CHAR_SIZE|'
+             r'DICT_ENTRY_BYTES|DICT_IS_UNICODE|DICT_WORD_SIZE|false|'
+             r'FLOAT_INFINITY|FLOAT_NAN|FLOAT_NINFINITY|Grammar__Version|'
+             r'INDIV_PROP_START|INFIX|infix__watching|MODULE_MODE|name|'
+             r'nothing|NUM_ATTR_BYTES|print|print_to_array|recreate|remaining|'
+             r'self|sender|STRICT_MODE|sw__var|sys__glob0|sys__glob1|'
+             r'sys__glob2|sys_statusline_flag|TARGET_GLULX|TARGET_ZCODE|'
+             r'temp__global2|temp__global3|temp__global4|temp_global|true|'
+             r'USE_MODULES|WORDSIZE)\b', Name.Builtin, '#pop'),
+            # Other values
+            (_name, Name, '#pop')
+        ],
+        # Strings
+        'dictionary-word': [
+            (r'[~^]+', String.Escape),
+            (r'[^~^\\@({%s]+' % _squote, String.Single),
+            (r'[({]', String.Single),
+            (r'@{[0-9a-fA-F]{,4}}', String.Escape),
+            (r'@..', String.Escape),
+            (r'[%s]' % _squote, String.Single, '#pop')
+        ],
+        'string': [
+            (r'[~^]+', String.Escape),
+            (r'[^~^\\@({%s]+' % _dquote, String.Double),
+            (r'[({]', String.Double),
+            (r'\\', String.Escape),
+            (r'@(\\\s*[%s]\s*)*@((\\\s*[%s]\s*)*[0-9])*' %
+             (_newline, _newline), String.Escape),
+            (r'@(\\\s*[%s]\s*)*{((\\\s*[%s]\s*)*[0-9a-fA-F]){,4}'
+             r'(\\\s*[%s]\s*)*}' % (_newline, _newline, _newline),
+             String.Escape),
+            (r'@(\\\s*[%s]\s*)*.(\\\s*[%s]\s*)*.' % (_newline, _newline),
+             String.Escape),
+            (r'[%s]' % _dquote, String.Double, '#pop')
+        ],
+        'plain-string': [
+            (r'[^~^\\({\[\]%s]+' % _dquote, String.Double),
+            (r'[~^({\[\]]', String.Double),
+            (r'\\', String.Escape),
+            (r'[%s]' % _dquote, String.Double, '#pop')
+        ],
+        # Names
+        '_constant': [
+            include('_whitespace'),
+            (_name, Name.Constant, '#pop'),
+            include('value')
+        ],
+        '_global': [
+            include('_whitespace'),
+            (_name, Name.Variable.Global, '#pop'),
+            include('value')
+        ],
+        'label?': [
+            include('_whitespace'),
+            (r'(%s)?' % _name, Name.Label, '#pop')
+        ],
+        'variable?': [
+            include('_whitespace'),
+            (r'(%s)?' % _name, Name.Variable, '#pop')
+        ],
+        # Values after hashes
+        'obsolete-dictionary-word': [
+            (r'\S[a-zA-Z_0-9]*', String.Other, '#pop')
+        ],
+        'system-constant': [
+            include('_whitespace'),
+            (_name, Name.Builtin, '#pop')
+        ],
+
+        # Directives
+        'directive': [
+            include('_whitespace'),
+            (r'#', Punctuation),
+            (r';', Punctuation, '#pop'),
+            (r'\[', Punctuation,
+             ('default', 'statements', 'locals', 'routine-name?')),
+            (r'(?i)(abbreviate|endif|dictionary|ifdef|iffalse|ifndef|ifnot|'
+             r'iftrue|ifv3|ifv5|release|serial|switches|system_file|version)'
+             r'\b', Keyword, 'default'),
+            (r'(?i)(array|global)\b', Keyword,
+             ('default', 'directive-keyword?', '_global')),
+            (r'(?i)attribute\b', Keyword, ('default', 'alias?', '_constant')),
+            (r'(?i)class\b', Keyword,
+             ('object-body', 'duplicates', 'class-name')),
+            (r'(?i)(constant|default)\b', Keyword,
+             ('default', 'expression', '_constant')),
+            (r'(?i)(end\b)(.*)', bygroups(Keyword, Text)),
+            (r'(?i)(extend|verb)\b', Keyword, 'grammar'),
+            (r'(?i)fake_action\b', Keyword, ('default', '_constant')),
+            (r'(?i)import\b', Keyword, 'manifest'),
+            (r'(?i)(include|link)\b', Keyword,
+             ('default', 'before-plain-string')),
+            (r'(?i)(lowstring|undef)\b', Keyword, ('default', '_constant')),
+            (r'(?i)message\b', Keyword, ('default', 'diagnostic')),
+            (r'(?i)(nearby|object)\b', Keyword,
+             ('object-body', '_object-head')),
+            (r'(?i)property\b', Keyword,
+             ('default', 'alias?', '_constant', 'property-keyword*')),
+            (r'(?i)replace\b', Keyword,
+             ('default', 'routine-name?', 'routine-name?')),
+            (r'(?i)statusline\b', Keyword, ('default', 'directive-keyword?')),
+            (r'(?i)stub\b', Keyword, ('default', 'routine-name?')),
+            (r'(?i)trace\b', Keyword,
+             ('default', 'trace-keyword?', 'trace-keyword?')),
+            (r'(?i)zcharacter\b', Keyword,
+             ('default', 'directive-keyword?', 'directive-keyword?')),
+            (_name, Name.Class, ('object-body', '_object-head'))
+        ],
+        # [, Replace, Stub
+        'routine-name?': [
+            include('_whitespace'),
+            (r'(%s)?' % _name, Name.Function, '#pop')
+        ],
+        'locals': [
+            include('_whitespace'),
+            (r';', Punctuation, '#pop'),
+            (r'\*', Punctuation),
+            (_name, Name.Variable)
+        ],
+        # Array
+        'many-values': [
+            include('_whitespace'),
+            (r';', Punctuation),
+            (r'\]', Punctuation, '#pop'),
+            (r':', Error),
+            (r'', Text, ('expression', '_expression'))
+        ],
+        # Attribute, Property
+        'alias?': [
+            include('_whitespace'),
+            (r'alias\b', Keyword, ('#pop', '_constant')),
+            (r'', Text, '#pop')
+        ],
+        # Class, Object, Nearby
+        'class-name': [
+            include('_whitespace'),
+            (r'(?=[,;]|(class|has|private|with)\b)', Text, '#pop'),
+            (_name, Name.Class, '#pop')
+        ],
+        'duplicates': [
+            include('_whitespace'),
+            (r'\(', Punctuation, ('#pop', 'expression', '_expression')),
+            (r'', Text, '#pop')
+        ],
+        '_object-head': [
+            (r'[%s]>' % _dash, Punctuation),
+            (r'(class|has|private|with)\b', Keyword.Declaration, '#pop'),
+            include('_global')
+        ],
+        'object-body': [
+            include('_whitespace'),
+            (r';', Punctuation, '#pop:2'),
+            (r',', Punctuation),
+            (r'class\b', Keyword.Declaration, 'class-segment'),
+            (r'(has|private|with)\b', Keyword.Declaration),
+            (r':', Error),
+            (r'', Text, ('_object-expression', '_expression'))
+        ],
+        'class-segment': [
+            include('_whitespace'),
+            (r'(?=[,;]|(class|has|private|with)\b)', Text, '#pop'),
+            (_name, Name.Class),
+            (r'', Text, 'value')
+        ],
+        # Extend, Verb
+        'grammar': [
+            include('_whitespace'),
+            (r'=', Punctuation, ('#pop', 'default')),
+            (r'\*', Punctuation, ('#pop', 'grammar-line')),
+            (r'', Text, '_directive-keyword')
+        ],
+        'grammar-line': [
+            include('_whitespace'),
+            (r';', Punctuation, '#pop'),
+            (r'[/*]', Punctuation),
+            (r'[%s]>' % _dash, Punctuation, 'value'),
+            (r'(noun|scope)\b', Keyword, '=routine'),
+            (r'', Text, '_directive-keyword')
+        ],
+        '=routine': [
+            include('_whitespace'),
+            (r'=', Punctuation, 'routine-name?'),
+            (r'', Text, '#pop')
+        ],
+        # Import
+        'manifest': [
+            include('_whitespace'),
+            (r';', Punctuation, '#pop'),
+            (r',', Punctuation),
+            (r'(?i)(global\b)?', Keyword, '_global')
+        ],
+        # Include, Link, Message
+        'diagnostic': [
+            include('_whitespace'),
+            (r'[%s]' % _dquote, String.Double, ('#pop', 'message-string')),
+            (r'', Text, ('#pop', 'before-plain-string', 'directive-keyword?'))
+        ],
+        'before-plain-string': [
+            include('_whitespace'),
+            (r'[%s]' % _dquote, String.Double, ('#pop', 'plain-string'))
+        ],
+        'message-string': [
+            (r'[~^]+', String.Escape),
+            include('plain-string')
+        ],
+
+        # Keywords used in directives
+        '_directive-keyword!': [
+            include('_whitespace'),
+            (r'(additive|alias|buffer|class|creature|data|error|fatalerror|'
+             r'first|has|held|initial|initstr|last|long|meta|multi|'
+             r'multiexcept|multiheld|multiinside|noun|number|only|private|'
+             r'replace|reverse|scope|score|special|string|table|terminating|'
+             r'time|topic|warning|with)\b', Keyword, '#pop'),
+            (r'[%s]{1,2}>|[+=]' % _dash, Punctuation, '#pop')
+        ],
+        '_directive-keyword': [
+            include('_directive-keyword!'),
+            include('value')
+        ],
+        'directive-keyword?': [
+            include('_directive-keyword!'),
+            (r'', Text, '#pop')
+        ],
+        'property-keyword*': [
+            include('_whitespace'),
+            (r'(additive|long)\b', Keyword),
+            (r'', Text, '#pop')
+        ],
+        'trace-keyword?': [
+            include('_whitespace'),
+            (r'(assembly|dictionary|expressions|lines|linker|objects|off|on|'
+             r'symbols|tokens|verbs)\b', Keyword, '#pop'),
+            (r'', Text, '#pop')
+        ],
+
+        # Statements
+        'statements': [
+            include('_whitespace'),
+            (r'\]', Punctuation, '#pop'),
+            (r'[;{}]', Punctuation),
+            (r'(box|break|continue|default|give|inversion|move|new_line|quit|'
+             r'read|remove|return|rfalse|rtrue|spaces|string|until)\b',
+             Keyword, 'default'),
+            (r'(do|else)\b', Keyword),
+            (r'(font|style)\b', Keyword,
+             ('default', 'miscellaneous-keyword?')),
+            (r'for\b', Keyword, ('for', '(?')),
+            (r'(if|switch|while)', Keyword,
+             ('expression', '_expression', '(?')),
+            (r'(jump|save|restore)\b', Keyword, ('default', 'label?')),
+            (r'objectloop\b', Keyword, ('expression', 'variable?', '(?')),
+            (r'print(_ret)?\b|(?=[%s])' % _dquote, Keyword, 'print-list'),
+            (r'\.', Name.Label, 'label?'),
+            (r'@', Keyword, 'opcode'),
+            (r'#(?![agrnw]\$|#)', Punctuation, 'directive'),
+            (r'<', Punctuation, 'default'),
+            (r'', Text, 'default')
+        ],
+        'miscellaneous-keyword?': [
+            include('_whitespace'),
+            (r'(bold|fixed|from|near|off|on|reverse|roman|to|underline)\b',
+             Keyword, '#pop'),
+            (r'(a|A|an|address|char|name|number|object|property|string|the|'
+             r'The)\b(?=(\s+|(![^%s]*))*\))' % _newline, Keyword.Pseudo,
+             '#pop'),
+            (r'%s(?=(\s+|(![^%s]*))*\))' % (_name, _newline), Name.Function,
+             '#pop'),
+            (r'', Text, '#pop')
+        ],
+        '(?': [
+            include('_whitespace'),
+            (r'\(?', Punctuation, '#pop')
+        ],
+        'for': [
+            include('_whitespace'),
+            (r';?', Punctuation, ('_for-expression', '_expression'))
+        ],
+        'print-list': [
+            include('_whitespace'),
+            (r';', Punctuation, '#pop'),
+            (r':', Error),
+            (r'', Text,
+             ('_list-expression', '_expression', '_list-expression', 'form'))
+        ],
+        'form': [
+            include('_whitespace'),
+            (r'\(', Punctuation, ('#pop', 'miscellaneous-keyword?')),
+            (r'', Text, '#pop')
+        ],
+
+        # Assembly
+        'opcode': [
+            include('_whitespace'),
+            (r'[%s]' % _dquote, String.Double, ('operands', 'plain-string')),
+            (_name, Keyword, 'operands')
+        ],
+        'operands': [
+            (r':', Error),
+            (r'', Text, ('_assembly-expression', '_expression'))
+        ]
+    }
+
+    def get_tokens_unprocessed(self, text):
+        # 'in' is either a keyword or an operator.
+        # If the token two tokens after 'in' is ')', 'in' is a keyword:
+        #   objectloop(a in b)
+        # Otherwise, it is an operator:
+        #   objectloop(a in b && true)
+        objectloop_queue = []
+        objectloop_token_count = -1
+        previous_token = None
+        for index, token, value in RegexLexer.get_tokens_unprocessed(self,
+                                                                     text):
+            if previous_token is Name.Variable and value == 'in':
+                objectloop_queue = [[index, token, value]]
+                objectloop_token_count = 2
+            elif objectloop_token_count > 0:
+                if token not in Comment and token not in Text:
+                    objectloop_token_count -= 1
+                objectloop_queue.append((index, token, value))
+            else:
+                if objectloop_token_count == 0:
+                    if objectloop_queue[-1][2] == ')':
+                        objectloop_queue[0][1] = Keyword
+                    while objectloop_queue:
+                        yield objectloop_queue.pop(0)
+                    objectloop_token_count = -1
+                yield index, token, value
+            if token not in Comment and token not in Text:
+                previous_token = token
+        while objectloop_queue:
+            yield objectloop_queue.pop(0)
+
+
+class Inform7Lexer(RegexLexer):
+    """
+    For `Inform 7 <http://inform7.com/>`_ source code.
+
+    .. versionadded:: 2.0
+    """
+
+    name = 'Inform 7'
+    aliases = ['inform7', 'i7']
+    filenames = ['*.ni', '*.i7x']
+
+    flags = re.MULTILINE | re.DOTALL | re.UNICODE
+
+    _dash = Inform6Lexer._dash
+    _dquote = Inform6Lexer._dquote
+    _newline = Inform6Lexer._newline
+    _start = r'\A|(?<=[%s])' % _newline
+
+    # There are three variants of Inform 7, differing in how to
+    # interpret at signs and braces in I6T. In top-level inclusions, at
+    # signs in the first column are inweb syntax. In phrase definitions
+    # and use options, tokens in braces are treated as I7. Use options
+    # also interpret "{N}".
+    tokens = {}
+    token_variants = ['+i6t-not-inline', '+i6t-inline', '+i6t-use-option']
+
+    for level in token_variants:
+        tokens[level] = {
+            '+i6-root': list(Inform6Lexer.tokens['root']),
+            '+i6t-root': [  # For Inform6TemplateLexer
+                (r'[^%s]*' % Inform6Lexer._newline, Comment.Preproc,
+                 ('directive', '+p'))
+            ],
+            'root': [
+                (r'(\|?\s)+', Text),
+                (r'\[', Comment.Multiline, '+comment'),
+                (r'[%s]' % _dquote, Generic.Heading,
+                 ('+main', '+titling', '+titling-string')),
+                (r'', Text, ('+main', '+heading?'))
+            ],
+            '+titling-string': [
+                (r'[^%s]+' % _dquote, Generic.Heading),
+                (r'[%s]' % _dquote, Generic.Heading, '#pop')
+            ],
+            '+titling': [
+                (r'\[', Comment.Multiline, '+comment'),
+                (r'[^%s.;:|%s]+' % (_dquote, _newline), Generic.Heading),
+                (r'[%s]' % _dquote, Generic.Heading, '+titling-string'),
+                (r'[%s]{2}|(?<=[\s%s])\|[\s%s]' % (_newline, _dquote, _dquote),
+                 Text, ('#pop', '+heading?')),
+                (r'[.;:]|(?<=[\s%s])\|' % _dquote, Text, '#pop'),
+                (r'[|%s]' % _newline, Generic.Heading)
+            ],
+            '+main': [
+                (r'(?i)[^%s:a\[(|%s]+' % (_dquote, _newline), Text),
+                (r'[%s]' % _dquote, String.Double, '+text'),
+                (r':', Text, '+phrase-definition'),
+                (r'(?i)\bas\b', Text, '+use-option'),
+                (r'\[', Comment.Multiline, '+comment'),
+                (r'(\([%s])(.*?)([%s]\))' % (_dash, _dash),
+                 bygroups(Punctuation,
+                          using(this, state=('+i6-root', 'directive'),
+                                i6t='+i6t-not-inline'), Punctuation)),
+                (r'(%s|(?<=[\s;:.%s]))\|\s|[%s]{2,}' %
+                 (_start, _dquote, _newline), Text, '+heading?'),
+                (r'(?i)[a(|%s]' % _newline, Text)
+            ],
+            '+phrase-definition': [
+                (r'\s+', Text),
+                (r'\[', Comment.Multiline, '+comment'),
+                (r'(\([%s])(.*?)([%s]\))' % (_dash, _dash),
+                 bygroups(Punctuation,
+                          using(this, state=('+i6-root', 'directive',
+                                             'default', 'statements'),
+                                i6t='+i6t-inline'), Punctuation), '#pop'),
+                (r'', Text, '#pop')
+            ],
+            '+use-option': [
+                (r'\s+', Text),
+                (r'\[', Comment.Multiline, '+comment'),
+                (r'(\([%s])(.*?)([%s]\))' % (_dash, _dash),
+                 bygroups(Punctuation,
+                          using(this, state=('+i6-root', 'directive'),
+                                i6t='+i6t-use-option'), Punctuation), '#pop'),
+                (r'', Text, '#pop')
+            ],
+            '+comment': [
+                (r'[^\[\]]+', Comment.Multiline),
+                (r'\[', Comment.Multiline, '#push'),
+                (r'\]', Comment.Multiline, '#pop')
+            ],
+            '+text': [
+                (r'[^\[%s]+' % _dquote, String.Double),
+                (r'\[.*?\]', String.Interpol),
+                (r'[%s]' % _dquote, String.Double, '#pop')
+            ],
+            '+heading?': [
+                (r'(\|?\s)+', Text),
+                (r'\[', Comment.Multiline, '+comment'),
+                (r'[%s]{4}\s+' % _dash, Text, '+documentation-heading'),
+                (r'[%s]{1,3}' % _dash, Text),
+                (r'(?i)(volume|book|part|chapter|section)\b[^%s]*' % _newline,
+                 Generic.Heading, '#pop'),
+                (r'', Text, '#pop')
+            ],
+            '+documentation-heading': [
+                (r'\s+', Text),
+                (r'\[', Comment.Multiline, '+comment'),
+                (r'(?i)documentation\s+', Text, '+documentation-heading2'),
+                (r'', Text, '#pop')
+            ],
+            '+documentation-heading2': [
+                (r'\s+', Text),
+                (r'\[', Comment.Multiline, '+comment'),
+                (r'[%s]{4}\s' % _dash, Text, '+documentation'),
+                (r'', Text, '#pop:2')
+            ],
+            '+documentation': [
+                (r'(?i)(%s)\s*(chapter|example)\s*:[^%s]*' %
+                 (_start, _newline), Generic.Heading),
+                (r'(?i)(%s)\s*section\s*:[^%s]*' % (_start, _newline),
+                 Generic.Subheading),
+                (r'((%s)\t.*?[%s])+' % (_start, _newline),
+                 using(this, state='+main')),
+                (r'[^%s\[]+|[%s\[]' % (_newline, _newline), Text),
+                (r'\[', Comment.Multiline, '+comment'),
+            ],
+            '+i6t-not-inline': [
+                (r'(%s)@c( .*?)?([%s]|\Z)' % (_start, _newline),
+                 Comment.Preproc),
+                (r'(%s)@([%s]+|Purpose:)[^%s]*' % (_start, _dash, _newline),
+                 Comment.Preproc),
+                (r'(%s)@p( .*?)?([%s]|\Z)' % (_start, _newline),
+                 Generic.Heading, '+p')
+            ],
+            '+i6t-use-option': [
+                include('+i6t-not-inline'),
+                (r'({)(N)(})', bygroups(Punctuation, Text, Punctuation))
+            ],
+            '+i6t-inline': [
+                (r'({)(\S[^}]*)?(})',
+                 bygroups(Punctuation, using(this, state='+main'),
+                          Punctuation))
+            ],
+            '+i6t': [
+                (r'({[%s])(![^}]*)(}?)' % _dash,
+                 bygroups(Punctuation, Comment.Single, Punctuation)),
+                (r'({[%s])(lines)(:)([^}]*)(}?)' % _dash,
+                 bygroups(Punctuation, Keyword, Punctuation, Text,
+                          Punctuation), '+lines'),
+                (r'({[%s])([^:}]*)(:?)([^}]*)(}?)' % _dash,
+                 bygroups(Punctuation, Keyword, Punctuation, Text,
+                          Punctuation)),
+                (r'(\(\+)(.*?)(\+\)|\Z)',
+                 bygroups(Punctuation, using(this, state='+main'),
+                          Punctuation))
+            ],
+            '+p': [
+                (r'[^@]+', Comment.Preproc),
+                (r'(%s)@c( .*?)?([%s]|\Z)' % (_start, _newline),
+                 Comment.Preproc, '#pop'),
+                (r'(%s)@([%s]|Purpose:)' % (_start, _dash), Comment.Preproc),
+                (r'(%s)@p( .*?)?([%s]|\Z)' % (_start, _newline),
+                 Generic.Heading),
+                (r'@', Comment.Preproc)
+            ],
+            '+lines': [
+                (r'(%s)@c( .*?)?([%s]|\Z)' % (_start, _newline),
+                 Comment.Preproc),
+                (r'(%s)@([%s]|Purpose:)[^%s]*' % (_start, _dash, _newline),
+                 Comment.Preproc),
+                (r'(%s)@p( .*?)?([%s]|\Z)' % (_start, _newline),
+                 Generic.Heading, '+p'),
+                (r'(%s)@[a-zA-Z_0-9]*[ %s]' % (_start, _newline), Keyword),
+                (r'![^%s]*' % _newline, Comment.Single),
+                (r'({)([%s]endlines)(})' % _dash,
+                 bygroups(Punctuation, Keyword, Punctuation), '#pop'),
+                (r'[^@!{]+?([%s]|\Z)|.' % _newline, Text)
+            ]
+        }
+        # Inform 7 can include snippets of Inform 6 template language,
+        # so all of Inform6Lexer's states are copied here, with
+        # modifications to account for template syntax. Inform7Lexer's
+        # own states begin with '+' to avoid name conflicts. Some of
+        # Inform6Lexer's states begin with '_': these are not modified.
+        # They deal with template syntax either by including modified
+        # states, or by matching r'' then pushing to modified states.
+        for token in Inform6Lexer.tokens:
+            if token == 'root':
+                continue
+            tokens[level][token] = list(Inform6Lexer.tokens[token])
+            if not token.startswith('_'):
+                tokens[level][token][:0] = [include('+i6t'), include(level)]
+
+    def __init__(self, **options):
+        level = options.get('i6t', '+i6t-not-inline')
+        if level not in self._all_tokens:
+            self._tokens = self.__class__.process_tokendef(level)
+        else:
+            self._tokens = self._all_tokens[level]
+        RegexLexer.__init__(self, **options)
+
+
+class Inform6TemplateLexer(Inform7Lexer):
+    """
+    For `Inform 6 template
+    <http://inform7.com/sources/src/i6template/Woven/index.html>`_ code.
+
+    .. versionadded:: 2.0
+    """
+
+    name = 'Inform 6 template'
+    aliases = ['i6t']
+    filenames = ['*.i6t']
+
+    def get_tokens_unprocessed(self, text, stack=('+i6t-root',)):
+        return Inform7Lexer.get_tokens_unprocessed(self, text, stack)
+
+
 class MqlLexer(CppLexer):
     """
     For `MQL4 <http://docs.mql4.com/>`_ and
@@ -4398,689 +5078,4 @@
                 Name.Constant),
             inherit,
         ],
-    }
-=======
-
-class Inform6Lexer(RegexLexer):
-    """
-    For `Inform 6 <http://inform-fiction.org/>`_ source code.
-
-    .. versionadded:: 2.0
-    """
-
-    name = 'Inform 6'
-    aliases = ['inform6', 'i6']
-    filenames = ['*.inf']
-
-    flags = re.MULTILINE | re.DOTALL | re.UNICODE
-
-    _name = r'[a-zA-Z_][a-zA-Z_0-9]*'
-
-    # Inform 7 maps these four character classes to their ASCII
-    # equivalents. To support Inform 6 inclusions within Inform 7,
-    # Inform6Lexer maps them too.
-    _dash = ur'\-\u2010-\u2014'
-    _dquote = ur'"\u201c\u201d'
-    _squote = ur"'\u2018\u2019"
-    _newline = ur'\n\u0085\u2028\u2029'
-
-    tokens = {
-        'root': [
-            (r'(\A(!%%[^%s]*[%s])+)?' % (_newline, _newline), Comment.Preproc,
-             'directive')
-        ],
-        '_whitespace': [
-            (r'\s+', Text),
-            (r'![^%s]*' % _newline, Comment.Single)
-        ],
-        'default': [
-            include('_whitespace'),
-            (r'\[', Punctuation, 'many-values'),  # Array initialization
-            (r':|(?=;)', Punctuation, '#pop'),
-            (r'<', Punctuation),  # Second angle bracket in an action statement
-            (r'', Text, ('expression', '_expression'))
-        ],
-
-        # Expressions
-        '_expression': [
-            include('_whitespace'),
-            (r'(?=sp\b)', Text, '#pop'),
-            (r'(?=[%s%s$0-9#a-zA-Z_])' % (_dquote, _squote), Text,
-             ('#pop', 'value')),
-            (r'\+\+|[%s]{1,2}(?!>)|~~?' % _dash, Operator),
-            (r'(?=[()\[%s,?@{:;])' % _dash, Text, '#pop')
-        ],
-        'expression': [
-            include('_whitespace'),
-            (r'\(', Punctuation, ('expression', '_expression')),
-            (r'\)', Punctuation, '#pop'),
-            (r'\[', Punctuation, ('#pop', 'statements', 'locals')),
-            (r'>(?=(\s+|(![^%s]*))*[>;])' % _newline, Punctuation),
-            (r'\+\+|[%s]{2}(?!>)' % _dash, Operator),
-            (r',', Punctuation, '_expression'),
-            (r'&&?|\|\|?|[=~><]?=|[%s]{1,2}>?|\.\.?[&#]?|::|[<>+*/%%]' % _dash,
-             Operator, '_expression'),
-            (r'(has|hasnt|in|notin|ofclass|or|provides)\b', Operator.Word,
-             '_expression'),
-            (r'(from|near|to)\b', Keyword, '_expression'),
-            (r'sp\b', Name),
-            (r'\?~?', Name.Label, 'label?'),
-            (r'[@{]', Error),
-            (r'', Text, '#pop')
-        ],
-        '_assembly-expression': [
-            (r'\(', Punctuation, ('#push', '_expression')),
-            (r'[\[\]]', Punctuation),
-            (r'[%s]>' % _dash, Punctuation, '_expression'),
-            (r'sp\b', Keyword.Pseudo),
-            (r';', Punctuation, '#pop:3'),
-            include('expression')
-        ],
-        '_for-expression': [
-            (r'\)', Punctuation, '#pop:2'),
-            (r':', Punctuation, '#pop'),
-            include('expression')
-        ],
-        '_list-expression': [
-            (r',', Punctuation, '#pop'),
-            include('expression')
-        ],
-        '_object-expression': [
-            (r'has\b', Keyword.Declaration, '#pop'),
-            include('_list-expression')
-        ],
-
-        # Values
-        'value': [
-            include('_whitespace'),
-            # Strings
-            (r'[%s][^@][%s]' % (_squote, _squote), String.Char, '#pop'),
-            (r'([%s])(@{[0-9a-fA-F]{1,4}})([%s])' % (_squote, _squote),
-             bygroups(String.Char, String.Escape, String.Char), '#pop'),
-            (r'([%s])(@..)([%s])' % (_squote, _squote),
-             bygroups(String.Char, String.Escape, String.Char), '#pop'),
-            (r'[%s]' % _squote, String.Single, ('#pop', 'dictionary-word')),
-            (r'[%s]' % _dquote, String.Double, ('#pop', 'string')),
-            # Numbers
-            (r'\$[+%s][0-9]*\.?[0-9]*([eE][+%s]?[0-9]+)?' % (_dash, _dash),
-             Number.Float, '#pop'),
-            (r'\$[0-9a-fA-F]+', Number.Hex, '#pop'),
-            (r'\$\$[01]+', Number, '#pop'),  # Binary
-            (r'[0-9]+', Number.Integer, '#pop'),
-            # Values prefixed by hashes
-            (r'(##|#a\$)(%s)' % _name, bygroups(Operator, Name), '#pop'),
-            (r'(#g\$)(%s)' % _name,
-             bygroups(Operator, Name.Variable.Global), '#pop'),
-            (r'#[nw]\$', Operator, ('#pop', 'obsolete-dictionary-word')),
-            (r'(#r\$)(%s)' % _name, bygroups(Operator, Name.Function), '#pop'),
-            (r'#', Name.Builtin, ('#pop', 'system-constant')),
-            # System functions
-            (r'(child|children|elder|eldest|glk|indirect|metaclass|parent|'
-             r'random|sibling|younger|youngest)\b', Name.Builtin, '#pop'),
-            # Metaclasses
-            (r'(?i)(Class|Object|Routine|String)\b', Name.Builtin, '#pop'),
-            # Veneer routines
-            (r'(?i)(Box__Routine|CA__Pr|CDefArt|CInDefArt|Cl__Ms|'
-             r'Copy__Primitive|CP__Tab|DA__Pr|DB__Pr|DefArt|Dynam__String|'
-             r'EnglishNumber|Glk__Wrap|IA__Pr|IB__Pr|InDefArt|Main__|'
-             r'Meta__class|OB__Move|OB__Remove|OC__Cl|OP__Pr|Print__Addr|'
-             r'Print__PName|PrintShortName|RA__Pr|RA__Sc|RL__Pr|R_Process|'
-             r'RT__ChG|RT__ChGt|RT__ChLDB|RT__ChLDW|RT__ChPR|RT__ChPrintA|'
-             r'RT__ChPrintC|RT__ChPrintO|RT__ChPrintS|RT__ChPS|RT__ChR|'
-             r'RT__ChSTB|RT__ChSTW|RT__ChT|RT__Err|RT__TrPS|RV__Pr|'
-             r'Symb__Tab|Unsigned__Compare|WV__Pr|Z__Region)\b', Name.Builtin,
-             '#pop'),
-            # Other built-in symbols
-            (r'(?i)(call|copy|create|DEBUG|destroy|DICT_CHAR_SIZE|'
-             r'DICT_ENTRY_BYTES|DICT_IS_UNICODE|DICT_WORD_SIZE|false|'
-             r'FLOAT_INFINITY|FLOAT_NAN|FLOAT_NINFINITY|Grammar__Version|'
-             r'INDIV_PROP_START|INFIX|infix__watching|MODULE_MODE|name|'
-             r'nothing|NUM_ATTR_BYTES|print|print_to_array|recreate|remaining|'
-             r'self|sender|STRICT_MODE|sw__var|sys__glob0|sys__glob1|'
-             r'sys__glob2|sys_statusline_flag|TARGET_GLULX|TARGET_ZCODE|'
-             r'temp__global2|temp__global3|temp__global4|temp_global|true|'
-             r'USE_MODULES|WORDSIZE)\b', Name.Builtin, '#pop'),
-            # Other values
-            (_name, Name, '#pop')
-        ],
-        # Strings
-        'dictionary-word': [
-            (r'[~^]+', String.Escape),
-            (r'[^~^\\@({%s]+' % _squote, String.Single),
-            (r'[({]', String.Single),
-            (r'@{[0-9a-fA-F]{,4}}', String.Escape),
-            (r'@..', String.Escape),
-            (r'[%s]' % _squote, String.Single, '#pop')
-        ],
-        'string': [
-            (r'[~^]+', String.Escape),
-            (r'[^~^\\@({%s]+' % _dquote, String.Double),
-            (r'[({]', String.Double),
-            (r'\\', String.Escape),
-            (r'@(\\\s*[%s]\s*)*@((\\\s*[%s]\s*)*[0-9])*' %
-             (_newline, _newline), String.Escape),
-            (r'@(\\\s*[%s]\s*)*{((\\\s*[%s]\s*)*[0-9a-fA-F]){,4}'
-             r'(\\\s*[%s]\s*)*}' % (_newline, _newline, _newline),
-             String.Escape),
-            (r'@(\\\s*[%s]\s*)*.(\\\s*[%s]\s*)*.' % (_newline, _newline),
-             String.Escape),
-            (r'[%s]' % _dquote, String.Double, '#pop')
-        ],
-        'plain-string': [
-            (r'[^~^\\({\[\]%s]+' % _dquote, String.Double),
-            (r'[~^({\[\]]', String.Double),
-            (r'\\', String.Escape),
-            (r'[%s]' % _dquote, String.Double, '#pop')
-        ],
-        # Names
-        '_constant': [
-            include('_whitespace'),
-            (_name, Name.Constant, '#pop'),
-            include('value')
-        ],
-        '_global': [
-            include('_whitespace'),
-            (_name, Name.Variable.Global, '#pop'),
-            include('value')
-        ],
-        'label?': [
-            include('_whitespace'),
-            (r'(%s)?' % _name, Name.Label, '#pop')
-        ],
-        'variable?': [
-            include('_whitespace'),
-            (r'(%s)?' % _name, Name.Variable, '#pop')
-        ],
-        # Values after hashes
-        'obsolete-dictionary-word': [
-            (r'\S[a-zA-Z_0-9]*', String.Other, '#pop')
-        ],
-        'system-constant': [
-            include('_whitespace'),
-            (_name, Name.Builtin, '#pop')
-        ],
-
-        # Directives
-        'directive': [
-            include('_whitespace'),
-            (r'#', Punctuation),
-            (r';', Punctuation, '#pop'),
-            (r'\[', Punctuation,
-             ('default', 'statements', 'locals', 'routine-name?')),
-            (r'(?i)(abbreviate|endif|dictionary|ifdef|iffalse|ifndef|ifnot|'
-             r'iftrue|ifv3|ifv5|release|serial|switches|system_file|version)'
-             r'\b', Keyword, 'default'),
-            (r'(?i)(array|global)\b', Keyword,
-             ('default', 'directive-keyword?', '_global')),
-            (r'(?i)attribute\b', Keyword, ('default', 'alias?', '_constant')),
-            (r'(?i)class\b', Keyword,
-             ('object-body', 'duplicates', 'class-name')),
-            (r'(?i)(constant|default)\b', Keyword,
-             ('default', 'expression', '_constant')),
-            (r'(?i)(end\b)(.*)', bygroups(Keyword, Text)),
-            (r'(?i)(extend|verb)\b', Keyword, 'grammar'),
-            (r'(?i)fake_action\b', Keyword, ('default', '_constant')),
-            (r'(?i)import\b', Keyword, 'manifest'),
-            (r'(?i)(include|link)\b', Keyword,
-             ('default', 'before-plain-string')),
-            (r'(?i)(lowstring|undef)\b', Keyword, ('default', '_constant')),
-            (r'(?i)message\b', Keyword, ('default', 'diagnostic')),
-            (r'(?i)(nearby|object)\b', Keyword,
-             ('object-body', '_object-head')),
-            (r'(?i)property\b', Keyword,
-             ('default', 'alias?', '_constant', 'property-keyword*')),
-            (r'(?i)replace\b', Keyword,
-             ('default', 'routine-name?', 'routine-name?')),
-            (r'(?i)statusline\b', Keyword, ('default', 'directive-keyword?')),
-            (r'(?i)stub\b', Keyword, ('default', 'routine-name?')),
-            (r'(?i)trace\b', Keyword,
-             ('default', 'trace-keyword?', 'trace-keyword?')),
-            (r'(?i)zcharacter\b', Keyword,
-             ('default', 'directive-keyword?', 'directive-keyword?')),
-            (_name, Name.Class, ('object-body', '_object-head'))
-        ],
-        # [, Replace, Stub
-        'routine-name?': [
-            include('_whitespace'),
-            (r'(%s)?' % _name, Name.Function, '#pop')
-        ],
-        'locals': [
-            include('_whitespace'),
-            (r';', Punctuation, '#pop'),
-            (r'\*', Punctuation),
-            (_name, Name.Variable)
-        ],
-        # Array
-        'many-values': [
-            include('_whitespace'),
-            (r';', Punctuation),
-            (r'\]', Punctuation, '#pop'),
-            (r':', Error),
-            (r'', Text, ('expression', '_expression'))
-        ],
-        # Attribute, Property
-        'alias?': [
-            include('_whitespace'),
-            (r'alias\b', Keyword, ('#pop', '_constant')),
-            (r'', Text, '#pop')
-        ],
-        # Class, Object, Nearby
-        'class-name': [
-            include('_whitespace'),
-            (r'(?=[,;]|(class|has|private|with)\b)', Text, '#pop'),
-            (_name, Name.Class, '#pop')
-        ],
-        'duplicates': [
-            include('_whitespace'),
-            (r'\(', Punctuation, ('#pop', 'expression', '_expression')),
-            (r'', Text, '#pop')
-        ],
-        '_object-head': [
-            (r'[%s]>' % _dash, Punctuation),
-            (r'(class|has|private|with)\b', Keyword.Declaration, '#pop'),
-            include('_global')
-        ],
-        'object-body': [
-            include('_whitespace'),
-            (r';', Punctuation, '#pop:2'),
-            (r',', Punctuation),
-            (r'class\b', Keyword.Declaration, 'class-segment'),
-            (r'(has|private|with)\b', Keyword.Declaration),
-            (r':', Error),
-            (r'', Text, ('_object-expression', '_expression'))
-        ],
-        'class-segment': [
-            include('_whitespace'),
-            (r'(?=[,;]|(class|has|private|with)\b)', Text, '#pop'),
-            (_name, Name.Class),
-            (r'', Text, 'value')
-        ],
-        # Extend, Verb
-        'grammar': [
-            include('_whitespace'),
-            (r'=', Punctuation, ('#pop', 'default')),
-            (r'\*', Punctuation, ('#pop', 'grammar-line')),
-            (r'', Text, '_directive-keyword')
-        ],
-        'grammar-line': [
-            include('_whitespace'),
-            (r';', Punctuation, '#pop'),
-            (r'[/*]', Punctuation),
-            (r'[%s]>' % _dash, Punctuation, 'value'),
-            (r'(noun|scope)\b', Keyword, '=routine'),
-            (r'', Text, '_directive-keyword')
-        ],
-        '=routine': [
-            include('_whitespace'),
-            (r'=', Punctuation, 'routine-name?'),
-            (r'', Text, '#pop')
-        ],
-        # Import
-        'manifest': [
-            include('_whitespace'),
-            (r';', Punctuation, '#pop'),
-            (r',', Punctuation),
-            (r'(?i)(global\b)?', Keyword, '_global')
-        ],
-        # Include, Link, Message
-        'diagnostic': [
-            include('_whitespace'),
-            (r'[%s]' % _dquote, String.Double, ('#pop', 'message-string')),
-            (r'', Text, ('#pop', 'before-plain-string', 'directive-keyword?'))
-        ],
-        'before-plain-string': [
-            include('_whitespace'),
-            (r'[%s]' % _dquote, String.Double, ('#pop', 'plain-string'))
-        ],
-        'message-string': [
-            (r'[~^]+', String.Escape),
-            include('plain-string')
-        ],
-
-        # Keywords used in directives
-        '_directive-keyword!': [
-            include('_whitespace'),
-            (r'(additive|alias|buffer|class|creature|data|error|fatalerror|'
-             r'first|has|held|initial|initstr|last|long|meta|multi|'
-             r'multiexcept|multiheld|multiinside|noun|number|only|private|'
-             r'replace|reverse|scope|score|special|string|table|terminating|'
-             r'time|topic|warning|with)\b', Keyword, '#pop'),
-            (r'[%s]{1,2}>|[+=]' % _dash, Punctuation, '#pop')
-        ],
-        '_directive-keyword': [
-            include('_directive-keyword!'),
-            include('value')
-        ],
-        'directive-keyword?': [
-            include('_directive-keyword!'),
-            (r'', Text, '#pop')
-        ],
-        'property-keyword*': [
-            include('_whitespace'),
-            (r'(additive|long)\b', Keyword),
-            (r'', Text, '#pop')
-        ],
-        'trace-keyword?': [
-            include('_whitespace'),
-            (r'(assembly|dictionary|expressions|lines|linker|objects|off|on|'
-             r'symbols|tokens|verbs)\b', Keyword, '#pop'),
-            (r'', Text, '#pop')
-        ],
-
-        # Statements
-        'statements': [
-            include('_whitespace'),
-            (r'\]', Punctuation, '#pop'),
-            (r'[;{}]', Punctuation),
-            (r'(box|break|continue|default|give|inversion|move|new_line|quit|'
-             r'read|remove|return|rfalse|rtrue|spaces|string|until)\b',
-             Keyword, 'default'),
-            (r'(do|else)\b', Keyword),
-            (r'(font|style)\b', Keyword,
-             ('default', 'miscellaneous-keyword?')),
-            (r'for\b', Keyword, ('for', '(?')),
-            (r'(if|switch|while)', Keyword,
-             ('expression', '_expression', '(?')),
-            (r'(jump|save|restore)\b', Keyword, ('default', 'label?')),
-            (r'objectloop\b', Keyword, ('expression', 'variable?', '(?')),
-            (r'print(_ret)?\b|(?=[%s])' % _dquote, Keyword, 'print-list'),
-            (r'\.', Name.Label, 'label?'),
-            (r'@', Keyword, 'opcode'),
-            (r'#(?![agrnw]\$|#)', Punctuation, 'directive'),
-            (r'<', Punctuation, 'default'),
-            (r'', Text, 'default')
-        ],
-        'miscellaneous-keyword?': [
-            include('_whitespace'),
-            (r'(bold|fixed|from|near|off|on|reverse|roman|to|underline)\b',
-             Keyword, '#pop'),
-            (r'(a|A|an|address|char|name|number|object|property|string|the|'
-             r'The)\b(?=(\s+|(![^%s]*))*\))' % _newline, Keyword.Pseudo,
-             '#pop'),
-            (r'%s(?=(\s+|(![^%s]*))*\))' % (_name, _newline), Name.Function,
-             '#pop'),
-            (r'', Text, '#pop')
-        ],
-        '(?': [
-            include('_whitespace'),
-            (r'\(?', Punctuation, '#pop')
-        ],
-        'for': [
-            include('_whitespace'),
-            (r';?', Punctuation, ('_for-expression', '_expression'))
-        ],
-        'print-list': [
-            include('_whitespace'),
-            (r';', Punctuation, '#pop'),
-            (r':', Error),
-            (r'', Text,
-             ('_list-expression', '_expression', '_list-expression', 'form'))
-        ],
-        'form': [
-            include('_whitespace'),
-            (r'\(', Punctuation, ('#pop', 'miscellaneous-keyword?')),
-            (r'', Text, '#pop')
-        ],
-
-        # Assembly
-        'opcode': [
-            include('_whitespace'),
-            (r'[%s]' % _dquote, String.Double, ('operands', 'plain-string')),
-            (_name, Keyword, 'operands')
-        ],
-        'operands': [
-            (r':', Error),
-            (r'', Text, ('_assembly-expression', '_expression'))
-        ]
-    }
-
-    def get_tokens_unprocessed(self, text):
-        # 'in' is either a keyword or an operator.
-        # If the token two tokens after 'in' is ')', 'in' is a keyword:
-        #   objectloop(a in b)
-        # Otherwise, it is an operator:
-        #   objectloop(a in b && true)
-        objectloop_queue = []
-        objectloop_token_count = -1
-        previous_token = None
-        for index, token, value in RegexLexer.get_tokens_unprocessed(self,
-                                                                     text):
-            if previous_token is Name.Variable and value == 'in':
-                objectloop_queue = [[index, token, value]]
-                objectloop_token_count = 2
-            elif objectloop_token_count > 0:
-                if token not in Comment and token not in Text:
-                    objectloop_token_count -= 1
-                objectloop_queue.append((index, token, value))
-            else:
-                if objectloop_token_count == 0:
-                    if objectloop_queue[-1][2] == ')':
-                        objectloop_queue[0][1] = Keyword
-                    while objectloop_queue:
-                        yield objectloop_queue.pop(0)
-                    objectloop_token_count = -1
-                yield index, token, value
-            if token not in Comment and token not in Text:
-                previous_token = token
-        while objectloop_queue:
-            yield objectloop_queue.pop(0)
-
-
-class Inform7Lexer(RegexLexer):
-    """
-    For `Inform 7 <http://inform7.com/>`_ source code.
-
-    .. versionadded:: 2.0
-    """
-
-    name = 'Inform 7'
-    aliases = ['inform7', 'i7']
-    filenames = ['*.ni', '*.i7x']
-
-    flags = re.MULTILINE | re.DOTALL | re.UNICODE
-
-    _dash = Inform6Lexer._dash
-    _dquote = Inform6Lexer._dquote
-    _newline = Inform6Lexer._newline
-    _start = r'\A|(?<=[%s])' % _newline
-
-    # There are three variants of Inform 7, differing in how to
-    # interpret at signs and braces in I6T. In top-level inclusions, at
-    # signs in the first column are inweb syntax. In phrase definitions
-    # and use options, tokens in braces are treated as I7. Use options
-    # also interpret "{N}".
-    tokens = {}
-    token_variants = ['+i6t-not-inline', '+i6t-inline', '+i6t-use-option']
-
-    for level in token_variants:
-        tokens[level] = {
-            '+i6-root': list(Inform6Lexer.tokens['root']),
-            '+i6t-root': [  # For Inform6TemplateLexer
-                (r'[^%s]*' % Inform6Lexer._newline, Comment.Preproc,
-                 ('directive', '+p'))
-            ],
-            'root': [
-                (r'(\|?\s)+', Text),
-                (r'\[', Comment.Multiline, '+comment'),
-                (r'[%s]' % _dquote, Generic.Heading,
-                 ('+main', '+titling', '+titling-string')),
-                (r'', Text, ('+main', '+heading?'))
-            ],
-            '+titling-string': [
-                (r'[^%s]+' % _dquote, Generic.Heading),
-                (r'[%s]' % _dquote, Generic.Heading, '#pop')
-            ],
-            '+titling': [
-                (r'\[', Comment.Multiline, '+comment'),
-                (r'[^%s.;:|%s]+' % (_dquote, _newline), Generic.Heading),
-                (r'[%s]' % _dquote, Generic.Heading, '+titling-string'),
-                (r'[%s]{2}|(?<=[\s%s])\|[\s%s]' % (_newline, _dquote, _dquote),
-                 Text, ('#pop', '+heading?')),
-                (r'[.;:]|(?<=[\s%s])\|' % _dquote, Text, '#pop'),
-                (r'[|%s]' % _newline, Generic.Heading)
-            ],
-            '+main': [
-                (r'(?i)[^%s:a\[(|%s]+' % (_dquote, _newline), Text),
-                (r'[%s]' % _dquote, String.Double, '+text'),
-                (r':', Text, '+phrase-definition'),
-                (r'(?i)\bas\b', Text, '+use-option'),
-                (r'\[', Comment.Multiline, '+comment'),
-                (r'(\([%s])(.*?)([%s]\))' % (_dash, _dash),
-                 bygroups(Punctuation,
-                          using(this, state=('+i6-root', 'directive'),
-                                i6t='+i6t-not-inline'), Punctuation)),
-                (r'(%s|(?<=[\s;:.%s]))\|\s|[%s]{2,}' %
-                 (_start, _dquote, _newline), Text, '+heading?'),
-                (r'(?i)[a(|%s]' % _newline, Text)
-            ],
-            '+phrase-definition': [
-                (r'\s+', Text),
-                (r'\[', Comment.Multiline, '+comment'),
-                (r'(\([%s])(.*?)([%s]\))' % (_dash, _dash),
-                 bygroups(Punctuation,
-                          using(this, state=('+i6-root', 'directive',
-                                             'default', 'statements'),
-                                i6t='+i6t-inline'), Punctuation), '#pop'),
-                (r'', Text, '#pop')
-            ],
-            '+use-option': [
-                (r'\s+', Text),
-                (r'\[', Comment.Multiline, '+comment'),
-                (r'(\([%s])(.*?)([%s]\))' % (_dash, _dash),
-                 bygroups(Punctuation,
-                          using(this, state=('+i6-root', 'directive'),
-                                i6t='+i6t-use-option'), Punctuation), '#pop'),
-                (r'', Text, '#pop')
-            ],
-            '+comment': [
-                (r'[^\[\]]+', Comment.Multiline),
-                (r'\[', Comment.Multiline, '#push'),
-                (r'\]', Comment.Multiline, '#pop')
-            ],
-            '+text': [
-                (r'[^\[%s]+' % _dquote, String.Double),
-                (r'\[.*?\]', String.Interpol),
-                (r'[%s]' % _dquote, String.Double, '#pop')
-            ],
-            '+heading?': [
-                (r'(\|?\s)+', Text),
-                (r'\[', Comment.Multiline, '+comment'),
-                (r'[%s]{4}\s+' % _dash, Text, '+documentation-heading'),
-                (r'[%s]{1,3}' % _dash, Text),
-                (r'(?i)(volume|book|part|chapter|section)\b[^%s]*' % _newline,
-                 Generic.Heading, '#pop'),
-                (r'', Text, '#pop')
-            ],
-            '+documentation-heading': [
-                (r'\s+', Text),
-                (r'\[', Comment.Multiline, '+comment'),
-                (r'(?i)documentation\s+', Text, '+documentation-heading2'),
-                (r'', Text, '#pop')
-            ],
-            '+documentation-heading2': [
-                (r'\s+', Text),
-                (r'\[', Comment.Multiline, '+comment'),
-                (r'[%s]{4}\s' % _dash, Text, '+documentation'),
-                (r'', Text, '#pop:2')
-            ],
-            '+documentation': [
-                (r'(?i)(%s)\s*(chapter|example)\s*:[^%s]*' %
-                 (_start, _newline), Generic.Heading),
-                (r'(?i)(%s)\s*section\s*:[^%s]*' % (_start, _newline),
-                 Generic.Subheading),
-                (r'((%s)\t.*?[%s])+' % (_start, _newline),
-                 using(this, state='+main')),
-                (r'[^%s\[]+|[%s\[]' % (_newline, _newline), Text),
-                (r'\[', Comment.Multiline, '+comment'),
-            ],
-            '+i6t-not-inline': [
-                (r'(%s)@c( .*?)?([%s]|\Z)' % (_start, _newline),
-                 Comment.Preproc),
-                (r'(%s)@([%s]+|Purpose:)[^%s]*' % (_start, _dash, _newline),
-                 Comment.Preproc),
-                (r'(%s)@p( .*?)?([%s]|\Z)' % (_start, _newline),
-                 Generic.Heading, '+p')
-            ],
-            '+i6t-use-option': [
-                include('+i6t-not-inline'),
-                (r'({)(N)(})', bygroups(Punctuation, Text, Punctuation))
-            ],
-            '+i6t-inline': [
-                (r'({)(\S[^}]*)?(})',
-                 bygroups(Punctuation, using(this, state='+main'),
-                          Punctuation))
-            ],
-            '+i6t': [
-                (r'({[%s])(![^}]*)(}?)' % _dash,
-                 bygroups(Punctuation, Comment.Single, Punctuation)),
-                (r'({[%s])(lines)(:)([^}]*)(}?)' % _dash,
-                 bygroups(Punctuation, Keyword, Punctuation, Text,
-                          Punctuation), '+lines'),
-                (r'({[%s])([^:}]*)(:?)([^}]*)(}?)' % _dash,
-                 bygroups(Punctuation, Keyword, Punctuation, Text,
-                          Punctuation)),
-                (r'(\(\+)(.*?)(\+\)|\Z)',
-                 bygroups(Punctuation, using(this, state='+main'),
-                          Punctuation))
-            ],
-            '+p': [
-                (r'[^@]+', Comment.Preproc),
-                (r'(%s)@c( .*?)?([%s]|\Z)' % (_start, _newline),
-                 Comment.Preproc, '#pop'),
-                (r'(%s)@([%s]|Purpose:)' % (_start, _dash), Comment.Preproc),
-                (r'(%s)@p( .*?)?([%s]|\Z)' % (_start, _newline),
-                 Generic.Heading),
-                (r'@', Comment.Preproc)
-            ],
-            '+lines': [
-                (r'(%s)@c( .*?)?([%s]|\Z)' % (_start, _newline),
-                 Comment.Preproc),
-                (r'(%s)@([%s]|Purpose:)[^%s]*' % (_start, _dash, _newline),
-                 Comment.Preproc),
-                (r'(%s)@p( .*?)?([%s]|\Z)' % (_start, _newline),
-                 Generic.Heading, '+p'),
-                (r'(%s)@[a-zA-Z_0-9]*[ %s]' % (_start, _newline), Keyword),
-                (r'![^%s]*' % _newline, Comment.Single),
-                (r'({)([%s]endlines)(})' % _dash,
-                 bygroups(Punctuation, Keyword, Punctuation), '#pop'),
-                (r'[^@!{]+?([%s]|\Z)|.' % _newline, Text)
-            ]
-        }
-        # Inform 7 can include snippets of Inform 6 template language,
-        # so all of Inform6Lexer's states are copied here, with
-        # modifications to account for template syntax. Inform7Lexer's
-        # own states begin with '+' to avoid name conflicts. Some of
-        # Inform6Lexer's states begin with '_': these are not modified.
-        # They deal with template syntax either by including modified
-        # states, or by matching r'' then pushing to modified states.
-        for token in Inform6Lexer.tokens:
-            if token == 'root':
-                continue
-            tokens[level][token] = list(Inform6Lexer.tokens[token])
-            if not token.startswith('_'):
-                tokens[level][token][:0] = [include('+i6t'), include(level)]
-
-    def __init__(self, **options):
-        level = options.get('i6t', '+i6t-not-inline')
-        if level not in self._all_tokens:
-            self._tokens = self.__class__.process_tokendef(level)
-        else:
-            self._tokens = self._all_tokens[level]
-        RegexLexer.__init__(self, **options)
-
-
-class Inform6TemplateLexer(Inform7Lexer):
-    """
-    For `Inform 6 template
-    <http://inform7.com/sources/src/i6template/Woven/index.html>`_ code.
-
-    .. versionadded:: 2.0
-    """
-
-    name = 'Inform 6 template'
-    aliases = ['i6t']
-    filenames = ['*.i6t']
-
-    def get_tokens_unprocessed(self, text, stack=('+i6t-root',)):
-        return Inform7Lexer.get_tokens_unprocessed(self, text, stack)
->>>>>>> deb8ffbf
+    }