--- conflicted
+++ resolved
@@ -16,14 +16,9 @@
 from pygments.token import Text, Comment, Operator, Keyword, Name, String, \
     Number, Punctuation, Literal, Whitespace
 
-<<<<<<< HEAD
 __all__ = ['ProtoBufLexer', 'BroLexer', 'PuppetLexer', 'RslLexer',
            'MscgenLexer', 'VGLLexer', 'AlloyLexer', 'PanLexer',
-           'CrmshLexer']
-=======
-__all__ = ['ProtoBufLexer', 'ThriftLexer', 'BroLexer', 'PuppetLexer',
-           'RslLexer', 'MscgenLexer', 'VGLLexer', 'AlloyLexer', 'PanLexer']
->>>>>>> 2ab8c8ec
+           'CrmshLexer', 'ThriftLexer']
 
 
 class ProtoBufLexer(RegexLexer):
