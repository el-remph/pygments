# -*- coding: utf-8 -*-
"""
    pygments.lexers.agile
    ~~~~~~~~~~~~~~~~~~~~~

    Lexers for agile languages.

    :copyright: 2006-2008 by Georg Brandl, Armin Ronacher,
                Lukas Meuser, Tim Hatch, Jarrett Billingsley,
                Tassilo Schweyer, Steven Hazel.
    :license: BSD, see LICENSE for more details.
"""

import re
try:
    set
except NameError:
    from sets import Set as set

from pygments.lexer import Lexer, RegexLexer, ExtendedRegexLexer, \
     LexerContext, include, combined, do_insertions, bygroups, using
from pygments.token import Error, Text, \
     Comment, Operator, Keyword, Name, String, Number, Generic, Punctuation
from pygments.util import get_bool_opt, get_list_opt, shebang_matches


__all__ = ['PythonLexer', 'PythonConsoleLexer', 'PythonTracebackLexer',
           'RubyLexer', 'RubyConsoleLexer', 'PerlLexer', 'LuaLexer',
<<<<<<< HEAD
           'MiniDLexer', 'TclLexer']
=======
           'MiniDLexer', 'IoLexer']
>>>>>>> ab501686

# b/w compatibility
from pygments.lexers.functional import SchemeLexer

line_re  = re.compile('.*?\n')


class PythonLexer(RegexLexer):
    """
    For `Python <http://www.python.org>`_ source code.
    """

    name = 'Python'
    aliases = ['python', 'py']
    filenames = ['*.py', '*.pyw', '*.sc', 'SConstruct', 'SConscript']
    mimetypes = ['text/x-python', 'application/x-python']

    tokens = {
        'root': [
            (r'\n', Text),
            (r'^(\s*)("""(?:.|\n)*?""")', bygroups(Text, String.Doc)),
            (r"^(\s*)('''(?:.|\n)*?''')", bygroups(Text, String.Doc)),
            (r'[^\S\n]+', Text),
            (r'#.*$', Comment),
            (r'[]{}:(),;[]', Punctuation),
            (r'\\\n', Text),
            (r'\\', Text),
            (r'(in|is|and|or|not)\b', Operator.Word),
            (r'!=|==|<<|>>|[-~+/*%=<>&^|.]', Operator),
            (r'(assert|break|continue|del|elif|else|except|exec|'
             r'finally|for|global|if|lambda|pass|print|raise|'
             r'return|try|while|yield|as|with)\b', Keyword),
            (r'(def)(\s+)', bygroups(Keyword, Text), 'funcname'),
            (r'(class)(\s+)', bygroups(Keyword, Text), 'classname'),
            (r'(from)(\s+)', bygroups(Keyword, Text), 'fromimport'),
            (r'(import)(\s+)', bygroups(Keyword, Text), 'import'),
            (r'@[a-zA-Z0-9_]+', Name.Decorator),
            (r'(?<!\.)(__import__|abs|apply|basestring|bool|buffer|callable|'
             r'chr|classmethod|cmp|coerce|compile|complex|delattr|dict|dir|'
             r'divmod|enumerate|eval|execfile|exit|file|filter|float|getattr|'
             r'globals|hasattr|hash|hex|id|input|int|intern|isinstance|'
             r'issubclass|iter|len|list|locals|long|map|max|min|object|oct|'
             r'open|ord|pow|property|range|raw_input|reduce|reload|repr|'
             r'round|setattr|slice|staticmethod|str|sum|super|tuple|type|'
             r'unichr|unicode|vars|xrange|zip)\b', Name.Builtin),
            (r'(?<!\.)(self|None|Ellipsis|NotImplemented|False|True'
             r')\b', Name.Builtin.Pseudo),
            (r'(?<!\.)(ArithmeticError|AssertionError|AttributeError|'
             r'DeprecationWarning|EOFError|EnvironmentError|'
             r'Exception|FloatingPointError|FutureWarning|IOError|'
             r'ImportError|IndentationError|IndexError|KeyError|'
             r'KeyboardInterrupt|LookupError|MemoryError|NameError|'
             r'NotImplemented|NotImplementedError|OSError|OverflowError|'
             r'OverflowWarning|PendingDeprecationWarning|ReferenceError|'
             r'RuntimeError|RuntimeWarning|StandardError|StopIteration|'
             r'SyntaxError|SyntaxWarning|SystemError|SystemExit|TabError|'
             r'TypeError|UnboundLocalError|UnicodeDecodeError|'
             r'UnicodeEncodeError|UnicodeError|UnicodeTranslateError|'
             r'UserWarning|ValueError|Warning|ZeroDivisionError'
             r')\b', Name.Exception),
            ('`.*?`', String.Backtick),
            ('(?:[rR]|[uU][rR]|[rR][uU])"""', String, 'tdqs'),
            ("(?:[rR]|[uU][rR]|[rR][uU])'''", String, 'tsqs'),
            ('(?:[rR]|[uU][rR]|[rR][uU])"', String, 'dqs'),
            ("(?:[rR]|[uU][rR]|[rR][uU])'", String, 'sqs'),
            ('[uU]?"""', String, combined('stringescape', 'tdqs')),
            ("[uU]?'''", String, combined('stringescape', 'tsqs')),
            ('[uU]?"', String, combined('stringescape', 'dqs')),
            ("[uU]?'", String, combined('stringescape', 'sqs')),
            ('[a-zA-Z_][a-zA-Z0-9_]*', Name),
            (r'(\d+\.?\d*|\d*\.\d+)([eE][+-]?[0-9]+)?', Number.Float),
            (r'0\d+', Number.Oct),
            (r'0x[a-fA-F0-9]+', Number.Hex),
            (r'\d+L', Number.Integer.Long),
            (r'\d+', Number.Integer)
        ],
        'funcname': [
            ('[a-zA-Z_][a-zA-Z0-9_]*', Name.Function, '#pop')
        ],
        'classname': [
            ('[a-zA-Z_][a-zA-Z0-9_]*', Name.Class, '#pop')
        ],
        'import': [
            (r'(\s+)(as)(\s+)', bygroups(Text, Keyword, Text)),
            (r'[a-zA-Z_][a-zA-Z0-9_.]*', Name.Namespace),
            (r'(\s*)(,)(\s*)', bygroups(Text, Operator, Text)),
            (r'', Text, '#pop') # all else: go back
        ],
        'fromimport': [
            (r'(\s+)(import)\b', bygroups(Text, Keyword), '#pop'),
            (r'[a-zA-Z_.][a-zA-Z0-9_.]*', Name.Namespace),
        ],
        'stringescape': [
            (r'\\([\\abfnrtv"\']|\n|N{.*?}|u[a-fA-F0-9]{4}|'
             r'U[a-fA-F0-9]{8}|x[a-fA-F0-9]{2}|[0-7]{1,3})', String.Escape)
        ],
        'strings': [
            (r'%(\([a-zA-Z0-9]+\))?[-#0 +]*([0-9]+|[*])?(\.([0-9]+|[*]))?'
             '[hlL]?[diouxXeEfFgGcrs%]', String.Interpol),
            (r'[^\\\'"%\n]+', String),
            # quotes, percents and backslashes must be parsed one at a time
            (r'[\'"\\]', String),
            # unhandled string formatting sign
            (r'%', String)
            # newlines are an error (use "nl" state)
        ],
        'nl': [
            (r'\n', String)
        ],
        'dqs': [
            (r'"', String, '#pop'),
            (r'\\\\|\\"|\\\n', String.Escape), # included here again for raw strings
            include('strings')
        ],
        'sqs': [
            (r"'", String, '#pop'),
            (r"\\\\|\\'|\\\n", String.Escape), # included here again for raw strings
            include('strings')
        ],
        'tdqs': [
            (r'"""', String, '#pop'),
            include('strings'),
            include('nl')
        ],
        'tsqs': [
            (r"'''", String, '#pop'),
            include('strings'),
            include('nl')
        ],
    }

    def analyse_text(text):
        return shebang_matches(text, r'pythonw?(2\.\d)?')


class PythonConsoleLexer(Lexer):
    """
    For Python console output or doctests, such as:

    .. sourcecode:: pycon

        >>> a = 'foo'
        >>> print a
        foo
        >>> 1 / 0
        Traceback (most recent call last):
          File "<stdin>", line 1, in <module>
        ZeroDivisionError: integer division or modulo by zero
    """
    name = 'Python console session'
    aliases = ['pycon']
    mimetypes = ['text/x-python-doctest']

    def get_tokens_unprocessed(self, text):
        pylexer = PythonLexer(**self.options)
        tblexer = PythonTracebackLexer(**self.options)

        curcode = ''
        insertions = []
        curtb = ''
        tbindex = 0
        tb = 0
        for match in line_re.finditer(text):
            line = match.group()
            if line.startswith('>>> ') or line.startswith('... '):
                tb = 0
                insertions.append((len(curcode),
                                   [(0, Generic.Prompt, line[:4])]))
                curcode += line[4:]
            elif line.rstrip() == '...':
                tb = 0
                insertions.append((len(curcode),
                                   [(0, Generic.Prompt, '...')]))
                curcode += line[3:]
            else:
                if curcode:
                    for item in do_insertions(insertions,
                                    pylexer.get_tokens_unprocessed(curcode)):
                        yield item
                    curcode = ''
                    insertions = []
                if line.startswith('Traceback (most recent call last):'):
                    tb = 1
                    curtb = line
                    tbindex = match.start()
                elif tb:
                    curtb += line
                    if not (line.startswith(' ') or line.strip() == '...'):
                        tb = 0
                        for i, t, v in tblexer.get_tokens_unprocessed(curtb):
                            yield tbindex+i, t, v
                else:
                    yield match.start(), Generic.Output, line
        if curcode:
            for item in do_insertions(insertions,
                                      pylexer.get_tokens_unprocessed(curcode)):
                yield item


class PythonTracebackLexer(RegexLexer):
    """
    For Python tracebacks.

    *New in Pygments 0.7.*
    """

    name = 'Python Traceback'
    aliases = ['pytb']
    filenames = ['*.pytb']
    mimetypes = ['text/x-python-traceback']

    tokens = {
        'root': [
            (r'^Traceback \(most recent call last\):\n', Generic.Traceback, 'intb'),
        ],
        'intb': [
            (r'^(  File )("[^"]+")(, line )(\d+)(, in )(.+)(\n)',
             bygroups(Text, Name.Builtin, Text, Number, Text, Name.Identifier, Text)),
            (r'^(    )(.+)(\n)',
             bygroups(Text, using(PythonLexer), Text)),
            (r'^[ \t]*(...)(\n)',
             bygroups(Comment, Text)), # for doctests...
            (r'^(.+)(: )(.+)(\n)',
             bygroups(Name.Class, Text, Name.Identifier, Text), '#pop'),
            (r'^([a-zA-Z_][a-zA-Z0-9_]*)(:?\n)',
             bygroups(Name.Class, Text), '#pop')
        ],
    }


class RubyLexer(ExtendedRegexLexer):
    """
    For `Ruby <http://www.ruby-lang.org>`_ source code.
    """

    name = 'Ruby'
    aliases = ['rb', 'ruby']
    filenames = ['*.rb', '*.rbw', 'Rakefile', '*.rake', '*.gemspec', '*.rbx']
    mimetypes = ['text/x-ruby', 'application/x-ruby']

    flags = re.DOTALL | re.MULTILINE

    def heredoc_callback(self, match, ctx):
        # okay, this is the hardest part of parsing Ruby...
        # match: 1 = <<-?, 2 = quote? 3 = name 4 = quote? 5 = rest of line

        start = match.start(1)
        yield start, Operator, match.group(1)        # <<-?
        yield match.start(2), String.Heredoc, match.group(2)  # quote ", ', `
        yield match.start(3), Name.Constant, match.group(3)   # heredoc name
        yield match.start(4), String.Heredoc, match.group(4)  # quote again

        heredocstack = ctx.__dict__.setdefault('heredocstack', [])
        outermost = not bool(heredocstack)
        heredocstack.append((match.group(1) == '<<-', match.group(3)))

        ctx.pos = match.start(5)
        ctx.end = match.end(5)
        # this may find other heredocs
        for i, t, v in self.get_tokens_unprocessed(context=ctx):
            yield i+start, t, v
        ctx.pos = match.end()

        if outermost:
            # this is the outer heredoc again, now we can process them all
            for tolerant, hdname in heredocstack:
                lines = []
                for match in line_re.finditer(ctx.text, ctx.pos):
                    if tolerant:
                        check = match.group().strip()
                    else:
                        check = match.group().rstrip()
                    if check == hdname:
                        for amatch in lines:
                            yield amatch.start(), String.Heredoc, amatch.group()
                        yield match.start(), Name.Constant, match.group()
                        ctx.pos = match.end()
                        break
                    else:
                        lines.append(match)
                else:
                    # end of heredoc not found -- error!
                    for amatch in lines:
                        yield amatch.start(), Error, amatch.group()
            ctx.end = len(ctx.text)
            del heredocstack[:]


    def gen_rubystrings_rules():
        def intp_regex_callback(self, match, ctx):
            yield match.start(1), String.Regex, match.group(1)    # begin
            nctx = LexerContext(match.group(3), 0, ['interpolated-regex'])
            for i, t, v in self.get_tokens_unprocessed(context=nctx):
                yield match.start(3)+i, t, v
            yield match.start(4), String.Regex, match.group(4)    # end[mixounse]*
            ctx.pos = match.end()

        def intp_string_callback(self, match, ctx):
            yield match.start(1), String.Other, match.group(1)
            nctx = LexerContext(match.group(3), 0, ['interpolated-string'])
            for i, t, v in self.get_tokens_unprocessed(context=nctx):
                yield match.start(3)+i, t, v
            yield match.start(4), String.Other, match.group(4)    # end
            ctx.pos = match.end()

        states = {}
        states['strings'] = [
            # easy ones
            (r'\:([a-zA-Z_][\w_]*[\!\?]?|\*\*?|[-+]@?|'
             r'[/%&|^`~]|\[\]=?|<<|>>|<=?>|>=?|===?)', String.Symbol),
            (r":'(\\\\|\\'|[^'])*'", String.Symbol),
            (r"'(\\\\|\\'|[^'])*'", String.Single),
            (r':"', String.Symbol, 'simple-sym'),
            (r'"', String.Double, 'simple-string'),
            (r'(?<!\.)`', String.Backtick, 'simple-backtick'),
        ]
        # double-quoted string and symbol

        for name, ttype, end in ('string', String.Double, '"'), \
                                ('sym', String.Symbol, '"'), \
                                ('backtick', String.Backtick, '`'):
            states['simple-'+name] = [
                include('string-intp-escaped'),
                (r'[^\\%s#]+' % end, ttype),
                (r'[\\#]', ttype),
                (end, ttype, '#pop'),
            ]

        # braced quoted strings

        for lbrace, rbrace, name in ('\\{', '\\}', 'cb'), \
                                    ('\\[', '\\]', 'sb'), \
                                    ('\\(', '\\)', 'pa'), \
                                    ('<', '>', 'ab'):
            states[name+'-intp-string'] = [
                (r'\\[\\' + lbrace + rbrace + ']', String.Other),
                (r'(?<!\\)' + lbrace, String.Other, '#push'),
                (r'(?<!\\)' + rbrace, String.Other, '#pop'),
                include('string-intp-escaped'),
                (r'[\\#' + lbrace + rbrace + ']', String.Other),
                (r'[^\\#' + lbrace + rbrace + ']+', String.Other),
            ]
            states['strings'].append((r'%[QWx]?' + lbrace, String.Other,
                                      name+'-intp-string'))
            states[name+'-string'] = [
                (r'\\[\\' + lbrace + rbrace + ']', String.Other),
                (r'(?<!\\)' + lbrace, String.Other, '#push'),
                (r'(?<!\\)' + rbrace, String.Other, '#pop'),
                (r'[\\#' + lbrace + rbrace + ']', String.Other),
                (r'[^\\#' + lbrace + rbrace + ']+', String.Other),
            ]
            states['strings'].append((r'%[qsw]' + lbrace, String.Other,
                                      name+'-string'))
            states[name+'-regex'] = [
                (r'\\[\\' + lbrace + rbrace + ']', String.Regex),
                (r'(?<!\\)' + lbrace, String.Regex, '#push'),
                (r'(?<!\\)' + rbrace + '[mixounse]*', String.Regex, '#pop'),
                include('string-intp'),
                (r'[\\#' + lbrace + rbrace + ']', String.Regex),
                (r'[^\\#' + lbrace + rbrace + ']+', String.Regex),
            ]
            states['strings'].append((r'%r' + lbrace, String.Regex,
                                      name+'-regex'))

        # these must come after %<brace>!
        states['strings'] += [
            # %r regex
            (r'(%r(.))(.*?)(\2[mixounse]*)', intp_regex_callback),
            # regular fancy strings
            (r'%[qsw](.).*?\1', String.Other),
            (r'(%[QWx](.))(.*?)(\2)', intp_string_callback),
            # special forms of fancy strings after operators or
            # in method calls with braces
            (r'(?<=[-+/*%=<>&!^|~,(])(\s*)(%([\t ]).*?\3)',
             bygroups(Text, String.Other, None)),
            # and because of fixed with lookbehinds the whole thing a
            # second time for line startings...
            (r'^(\s*)(%([\t ]).*?\3)',
             bygroups(Text, String.Other, None)),
            # all regular fancy strings
            (r'(%([^a-zA-Z0-9\s]))(.*?)(\2)', intp_string_callback),
        ]

        return states

    tokens = {
        'root': [
            (r'#.*?$', Comment.Single),
            (r'=begin\s.*?\n=end', Comment.Multiline),
            # keywords
            (r'(BEGIN|END|alias|begin|break|case|defined\?|'
             r'do|else|elsif|end|ensure|for|if|in|next|redo|'
             r'rescue|raise|retry|return|super|then|undef|unless|until|when|'
             r'while|yield)\b', Keyword),
            # start of function, class and module names
            (r'(module)(\s+)([a-zA-Z_][a-zA-Z0-9_]*(::[a-zA-Z_][a-zA-Z0-9_]*)*)',
             bygroups(Keyword, Text, Name.Namespace)),
            (r'(def)(\s+)', bygroups(Keyword, Text), 'funcname'),
            (r'def(?=[*%&^`~+-/\[<>=])', Keyword, 'funcname'),
            (r'(class)(\s+)', bygroups(Keyword, Text), 'classname'),
            # special methods
            (r'(initialize|new|loop|include|extend|raise|attr_reader|'
             r'attr_writer|attr_accessor|attr|catch|throw|private|'
             r'module_function|public|protected|true|false|nil)\b', Keyword.Pseudo),
            (r'(not|and|or)\b', Operator.Word),
            (r'(autoload|block_given|const_defined|eql|equal|frozen|include|'
             r'instance_of|is_a|iterator|kind_of|method_defined|nil|'
             r'private_method_defined|protected_method_defined|'
             r'public_method_defined|respond_to|tainted)\?', Name.Builtin),
            (r'(chomp|chop|exit|gsub|sub)!', Name.Builtin),
            (r'(?<!\.)(Array|Float|Integer|String|__id__|__send__|abort|ancestors|'
             r'at_exit|autoload|binding|callcc|caller|'
             r'catch|chomp|chop|class_eval|class_variables|'
             r'clone|const_defined\?|const_get|const_missing|const_set|constants|'
             r'display|dup|eval|exec|exit|extend|fail|fork|'
             r'format|freeze|getc|gets|global_variables|gsub|'
             r'hash|id|included_modules|inspect|instance_eval|'
             r'instance_method|instance_methods|'
             r'instance_variable_get|instance_variable_set|instance_variables|'
             r'lambda|load|local_variables|loop|'
             r'method|method_missing|methods|module_eval|name|'
             r'object_id|open|p|print|printf|private_class_method|'
             r'private_instance_methods|'
             r'private_methods|proc|protected_instance_methods|'
             r'protected_methods|public_class_method|'
             r'public_instance_methods|public_methods|'
             r'putc|puts|raise|rand|readline|readlines|require|'
             r'scan|select|self|send|set_trace_func|singleton_methods|sleep|'
             r'split|sprintf|srand|sub|syscall|system|taint|'
             r'test|throw|to_a|to_s|trace_var|trap|type|untaint|untrace_var|'
             r'warn)\b', Name.Builtin),
            (r'__(FILE|LINE)__\b', Name.Builtin.Pseudo),
            # normal heredocs
            (r'(?<!\w)(<<-?)(["`\']?)([a-zA-Z_]\w*)(\2)(.*?\n)', heredoc_callback),
            # empty string heredocs
            (r'(<<-?)("|\')()(\2)(.*?\n)', heredoc_callback),
            (r'__END__', Comment.Preproc, 'end-part'),
            # multiline regex (after keywords or assignemnts)
            (r'(?:^|(?<=[=<>~!])|'
                 r'(?<=(?:\s|;)when\s)|'
                 r'(?<=(?:\s|;)or\s)|'
                 r'(?<=(?:\s|;)and\s)|'
                 r'(?<=(?:\s|;|\.)index\s)|'
                 r'(?<=(?:\s|;|\.)scan\s)|'
                 r'(?<=(?:\s|;|\.)sub\s)|'
                 r'(?<=(?:\s|;|\.)sub!\s)|'
                 r'(?<=(?:\s|;|\.)gsub\s)|'
                 r'(?<=(?:\s|;|\.)gsub!\s)|'
                 r'(?<=(?:\s|;|\.)match\s)|'
                 r'(?<=(?:\s|;)if\s)|'
                 r'(?<=(?:\s|;)elsif\s)|'
                 r'(?<=^when\s)|'
                 r'(?<=^index\s)|'
                 r'(?<=^scan\s)|'
                 r'(?<=^sub\s)|'
                 r'(?<=^gsub\s)|'
                 r'(?<=^sub!\s)|'
                 r'(?<=^gsub!\s)|'
                 r'(?<=^match\s)|'
                 r'(?<=^if\s)|'
                 r'(?<=^elsif\s)'
             r')(\s*)(/)(?!=)', bygroups(Text, String.Regex), 'multiline-regex'),
            # multiline regex (in method calls)
            (r'(?<=\(|,)/', String.Regex, 'multiline-regex'),
            # multiline regex (this time the funny no whitespace rule)
            (r'(\s+)(/[^\s=])', String.Regex, 'multiline-regex'),
            # lex numbers and ignore following regular expressions which
            # are division operators in fact (grrrr. i hate that. any
            # better ideas?)
            # since pygments 0.7 we also eat a "?" operator after numbers
            # so that the char operator does not work. Chars are not allowed
            # there so that you can use the terner operator.
            # stupid example:
            #   x>=0?n[x]:""
            (r'(0_?[0-7]+(?:_[0-7]+)*)(\s*)([/?])?',
             bygroups(Number.Oct, Text, Operator)),
            (r'(0x[0-9A-Fa-f]+(?:_[0-9A-Fa-f]+)*)(\s*)([/?])?',
             bygroups(Number.Hex, Text, Operator)),
            (r'(0b[01]+(?:_[01]+)*)(\s*)([/?])?',
             bygroups(Number.Bin, Text, Operator)),
            (r'([\d]+(?:_\d+)*)(\s*)([/?])?',
             bygroups(Number.Integer, Text, Operator)),
            # Names
            (r'@@[a-zA-Z_][a-zA-Z0-9_]*', Name.Variable.Class),
            (r'@[a-zA-Z_][a-zA-Z0-9_]*', Name.Variable.Instance),
            (r'\$[a-zA-Z0-9_]+', Name.Variable.Global),
            (r'\$[!@&`\'+~=/\\,;.<>_*$?:"]', Name.Variable.Global),
            (r'\$-[0adFiIlpvw]', Name.Variable.Global),
            (r'::', Operator),
            include('strings'),
            # chars
            (r'\?(\\[MC]-)*' # modifiers
             r'(\\([\\abefnrstv#"\']|x[a-fA-F0-9]{1,2}|[0-7]{1,3})|\S)'
             r'(?!\w)',
             String.Char),
            (r'[A-Z][a-zA-Z0-9_]+', Name.Constant),
            # this is needed because ruby attributes can look
            # like keywords (class) or like this: ` ?!?
            (r'(\.|::)([a-zA-Z_]\w*[\!\?]?|[*%&^`~+-/\[<>=])',
             bygroups(Operator, Name)),
            (r'[a-zA-Z_][\w_]*[\!\?]?', Name),
            (r'(\[|\]|\*\*|<<?|>>?|>=|<=|<=>|=~|={3}|'
             r'!~|&&?|\|\||\.{1,3})', Operator),
            (r'[-+/*%=<>&!^|~]=?', Operator),
            (r'[(){};,/?:\\]', Punctuation),
            (r'\s+', Text)
        ],
        'funcname': [
            (r'\(', Punctuation, 'defexpr'),
            (r'(?:([a-zA-Z_][a-zA-Z0-9_]*)(\.))?'
             r'([a-zA-Z_][\w_]*[\!\?]?|\*\*?|[-+]@?|'
             r'[/%&|^`~]|\[\]=?|<<|>>|<=?>|>=?|===?)',
             bygroups(Name.Class, Operator, Name.Function), '#pop'),
            (r'', Text, '#pop')
        ],
        'classname': [
            (r'\(', Punctuation, 'defexpr'),
            (r'<<', Operator, '#pop'),
            (r'[A-Z_][\w_]*', Name.Class, '#pop'),
            (r'', Text, '#pop')
        ],
        'defexpr': [
            (r'(\))(\.|::)?', bygroups(Punctuation, Operator), '#pop'),
            (r'\(', Operator, '#push'),
            include('root')
        ],
        'in-intp': [
            ('}', String.Interpol, '#pop'),
            include('root'),
        ],
        'string-intp': [
            (r'#{', String.Interpol, 'in-intp'),
            (r'#@@?[a-zA-Z_][a-zA-Z0-9_]*', String.Interpol),
            (r'#\$[a-zA-Z_][a-zA-Z0-9_]*', String.Interpol)
        ],
        'string-intp-escaped': [
            include('string-intp'),
            (r'\\([\\abefnrstv#"\']|x[a-fA-F0-9]{1,2}|[0-7]{1,3})', String.Escape)
        ],
        'interpolated-regex': [
            include('string-intp'),
            (r'[\\#]', String.Regex),
            (r'[^\\#]+', String.Regex),
        ],
        'interpolated-string': [
            include('string-intp'),
            (r'[\\#]', String.Other),
            (r'[^\\#]+', String.Other),
        ],
        'multiline-regex': [
            include('string-intp'),
            (r'\\/', String.Regex),
            (r'[\\#]', String.Regex),
            (r'[^\\/#]+', String.Regex),
            (r'/[mixounse]*', String.Regex, '#pop'),
        ],
        'end-part': [
            (r'.+', Comment.Preproc, '#pop')
        ]
    }
    tokens.update(gen_rubystrings_rules())

    def analyse_text(text):
        return shebang_matches(text, r'ruby(1\.\d)?')


class RubyConsoleLexer(Lexer):
    """
    For Ruby interactive console (**irb**) output like:

    .. sourcecode:: rbcon

        irb(main):001:0> a = 1
        => 1
        irb(main):002:0> puts a
        1
        => nil
    """
    name = 'Ruby irb session'
    aliases = ['rbcon', 'irb']
    mimetypes = ['text/x-ruby-shellsession']

    _prompt_re = re.compile('irb\([a-zA-Z_][a-zA-Z0-9_]*\):\d{3}:\d+[>*] ')

    def get_tokens_unprocessed(self, text):
        rblexer = RubyLexer(**self.options)

        curcode = ''
        insertions = []
        for match in line_re.finditer(text):
            line = match.group()
            m = self._prompt_re.match(line)
            if m is not None:
                end = m.end()
                insertions.append((len(curcode),
                                   [(0, Generic.Prompt, line[:end])]))
                curcode += line[end:]
            else:
                if curcode:
                    for item in do_insertions(insertions,
                                    rblexer.get_tokens_unprocessed(curcode)):
                        yield item
                    curcode = ''
                    insertions = []
                yield match.start(), Generic.Output, line
        if curcode:
            for item in do_insertions(insertions,
                                      rblexer.get_tokens_unprocessed(curcode)):
                yield item


class PerlLexer(RegexLexer):
    """
    For `Perl <http://www.perl.org>`_ source code.
    """

    name = 'Perl'
    aliases = ['perl', 'pl']
    filenames = ['*.pl', '*.pm']
    mimetypes = ['text/x-perl', 'application/x-perl']

    flags = re.DOTALL | re.MULTILINE
    # TODO: give this a perl guy who knows how to parse perl...
    tokens = {
        'root': [
            (r'\#.*?$', Comment.Single),
            (r'=[a-zA-Z0-9]+\s+.*?\n[.\n]*?\n\s*=cut', Comment.Multiline),
            (r'(case|continue|do|else|elsif|for|foreach|if|last|my|'
             r'next|our|redo|reset|then|unless|until|while|use|'
             r'print|new|BEGIN|END|return)\b', Keyword),
            (r'(format)(\s+)([a-zA-Z0-9_]+)(\s*)(=)(\s*\n)',
             bygroups(Keyword, Text, Name, Text, Punctuation, Text), 'format'),
            (r'(eq|lt|gt|le|ge|ne|not|and|or|cmp)\b', Operator.Word),
            (r's/(\\\\|\\/|[^/])*/(\\\\|\\/|[^/])*/[egimosx]*', String.Regex),
            (r'm?/(\\\\|\\/|[^/\n])*/[gcimosx]*', String.Regex),
            (r'((?<==~)|(?<=\())\s*/(\\\\|\\/|[^/])*/[gcimosx]*', String.Regex),
            (r'\s+', Text),
            (r'(abs|accept|alarm|atan2|bind|binmode|bless|caller|chdir|'
             r'chmod|chomp|chop|chown|chr|chroot|close|closedir|connect|'
             r'continue|cos|crypt|dbmclose|dbmopen|defined|delete|die|'
             r'dump|each|endgrent|endhostent|endnetent|endprotoent|'
             r'endpwent|endservent|eof|eval|exec|exists|exit|exp|fcntl|'
             r'fileno|flock|fork|format|formline|getc|getgrent|getgrgid|'
             r'getgrnam|gethostbyaddr|gethostbyname|gethostent|getlogin|'
             r'getnetbyaddr|getnetbyname|getnetent|getpeername|getpgrp|'
             r'getppid|getpriority|getprotobyname|getprotobynumber|'
             r'getprotoent|getpwent|getpwnam|getpwuid|getservbyname|'
             r'getservbyport|getservent|getsockname|getsockopt|glob|gmtime|'
             r'goto|grep|hex|import|index|int|ioctl|join|keys|kill|last|'
             r'lc|lcfirst|length|link|listen|local|localtime|log|lstat|'
             r'map|mkdir|msgctl|msgget|msgrcv|msgsnd|my|next|no|oct|open|'
             r'opendir|ord|our|pack|package|pipe|pop|pos|printf|'
             r'prototype|push|quotemeta|rand|read|readdir|'
             r'readline|readlink|readpipe|recv|redo|ref|rename|require|'
             r'reverse|rewinddir|rindex|rmdir|scalar|seek|seekdir|'
             r'select|semctl|semget|semop|send|setgrent|sethostent|setnetent|'
             r'setpgrp|setpriority|setprotoent|setpwent|setservent|'
             r'setsockopt|shift|shmctl|shmget|shmread|shmwrite|shutdown|'
             r'sin|sleep|socket|socketpair|sort|splice|split|sprintf|sqrt|'
             r'srand|stat|study|substr|symlink|syscall|sysopen|sysread|'
             r'sysseek|system|syswrite|tell|telldir|tie|tied|time|times|tr|'
             r'truncate|uc|ucfirst|umask|undef|unlink|unpack|unshift|untie|'
             r'utime|values|vec|wait|waitpid|wantarray|warn|write'
             r')\b', Name.Builtin),
            (r'((__(DATA|DIE|WARN)__)|(STD(IN|OUT|ERR)))\b', Name.Builtin.Pseudo),
            (r'<<([a-zA-Z_][a-zA-Z0-9_]*)\n.*?\n\1\n', String),
            (r'__END__', Comment.Preproc, 'end-part'),
            (r'\$\^[ADEFHILMOPSTWX]', Name.Variable.Global),
            (r"\$[\\\"\[\]'&`+*.,;=%~?@$!<>(^|/-](?!\w)", Name.Variable.Global),
            (r'[$@%#]+', Name.Variable, 'varname'),
            (r'0_?[0-7]+(_[0-7]+)*', Number.Oct),
            (r'0x[0-9A-Fa-f]+(_[0-9A-Fa-f]+)*', Number.Hex),
            (r'0b[01]+(_[01]+)*', Number.Bin),
            (r'\d+', Number.Integer),
            (r"'(\\\\|\\'|[^'])*'", String),
            (r'"(\\\\|\\"|[^"])*"', String),
            (r'`(\\\\|\\`|[^`])*`', String.Backtick),
            (r'(q|qq|qw|qr|qx)\{', String.Other, 'cb-string'),
            (r'(q|qq|qw|qr|qx)\(', String.Other, 'rb-string'),
            (r'(q|qq|qw|qr|qx)\[', String.Other, 'sb-string'),
            (r'(q|qq|qw|qr|qx)\<', String.Other, 'lt-string'),
            (r'(q|qq|qw|qr|qx)(.)[.\n]*?\1', String.Other),
            (r'package\s+', Keyword, 'modulename'),
            (r'sub\s+', Keyword, 'funcname'),
            (r'(\[\]|\*\*|::|<<|>>|>=|<=|<=>|={3}|!=|=~|'
             r'!~|&&?|\|\||\.{1,3})', Operator),
            (r'[-+/*%=<>&^|!\\~]=?', Operator),
            (r'[\(\)\[\]:;,<>/\?\{\}]', Punctuation), # yes, there's no shortage
                                                      # of punctuation in Perl!
            (r'(?=\w)', Name, 'name'),
        ],
        'format': [
            (r'\.\n', String.Interpol, '#pop'),
            (r'[^\n]*\n', String.Interpol),
        ],
        'varname': [
            (r'\s+', Text),
            (r'\{', Punctuation, '#pop'), # hash syntax?
            (r'\)|,', Punctuation, '#pop'), # argument specifier
            (r'[a-zA-Z0-9_]+::', Name.Namespace),
            (r'[a-zA-Z0-9_:]+', Name.Variable, '#pop'),
        ],
        'name': [
            (r'[a-zA-Z0-9_]+::', Name.Namespace),
            (r'[a-zA-Z0-9_:]+', Name, '#pop'),
            (r'[A-Z_]+(?=[^a-zA-Z0-9_])', Name.Constant, '#pop'),
            (r'(?=[^a-zA-Z0-9_])', Text, '#pop'),
        ],
        'modulename': [
            (r'[a-zA-Z_][\w_]*', Name.Namespace, '#pop')
        ],
        'funcname': [
            (r'[a-zA-Z_][\w_]*[\!\?]?', Name.Function),
            (r'\s+', Text),
            # argument declaration
            (r'(\([$@%]*\))(\s*)', bygroups(Punctuation, Text)),
            (r'.*?{', Punctuation, '#pop'),
            (r';', Punctuation, '#pop'),
        ],
        'cb-string': [
            (r'\\[\{\}\\]', String.Other),
            (r'\\', String.Other),
            (r'\{', String.Other, 'cb-string'),
            (r'\}', String.Other, '#pop'),
            (r'[^\{\}\\]+', String.Other)
        ],
        'rb-string': [
            (r'\\[\(\)\\]', String.Other),
            (r'\\', String.Other),
            (r'\(', String.Other, 'rb-string'),
            (r'\)', String.Other, '#pop'),
            (r'[^\(\)]+', String.Other)
        ],
        'sb-string': [
            (r'\\[\[\]\\]', String.Other),
            (r'\\', String.Other),
            (r'\[', String.Other, 'sb-string'),
            (r'\]', String.Other, '#pop'),
            (r'[^\[\]]+', String.Other)
        ],
        'lt-string': [
            (r'\\[\<\>\\]', String.Other),
            (r'\\', String.Other),
            (r'\<', String.Other, 'lt-string'),
            (r'\>', String.Other, '#pop'),
            (r'[^\<\>]]+', String.Other)
        ],
        'end-part': [
            (r'.+', Comment.Preproc, '#pop')
        ]
    }

    def analyse_text(text):
        return shebang_matches(text, r'perl(\d\.\d\.\d)?')


class LuaLexer(RegexLexer):
    """
    For `Lua <http://www.lua.org>`_ source code.

    Additional options accepted:

    `func_name_highlighting`
        If given and ``True``, highlight builtin function names
        (default: ``True``).
    `disabled_modules`
        If given, must be a list of module names whose function names
        should not be highlighted. By default all modules are highlighted.

        To get a list of allowed modules have a look into the
        `_luabuiltins` module:

        .. sourcecode:: pycon

            >>> from pygments.lexers._luabuiltins import MODULES
            >>> MODULES.keys()
            ['string', 'coroutine', 'modules', 'io', 'basic', ...]
    """

    name = 'Lua'
    aliases = ['lua']
    filenames = ['*.lua']
    mimetypes = ['text/x-lua', 'application/x-lua']

    tokens = {
        'root': [
            (r'(?s)--\[(=*)\[.*?\]\1\]', Comment.Multiline),
            ('--.*$', Comment.Single),

            (r'(?i)(\d*\.\d+|\d+\.\d*)(e[+-]?\d+)?', Number.Float),
            (r'(?i)\d+e[+-]?\d+', Number.Float),
            ('(?i)0x[0-9a-f]*', Number.Hex),
            (r'\d+', Number.Integer),

            (r'\n', Text),
            (r'[^\S\n]', Text),
            (r'[\[\]\{\}\(\)\.,:;]', Punctuation),

            (r'(==|~=|<=|>=|\.\.|\.\.\.|[=+\-*/%^<>#])', Operator),
            (r'(and|or|not)\b', Operator.Word),

            ('(break|do|else|elseif|end|for|if|in|repeat|return|then|until|'
             r'while)\b', Keyword),
            (r'(local)\b', Keyword.Declaration),
            (r'(true|false|nil)\b', Keyword.Constant),

            (r'(function)(\s+)', bygroups(Keyword, Text), 'funcname'),
            (r'(class)(\s+)', bygroups(Keyword, Text), 'classname'),

            (r'[A-Za-z_][A-Za-z0-9_]*(\.[A-Za-z_][A-Za-z0-9_]*)?', Name),

            # multiline strings
            (r'(?s)\[(=*)\[(.*?)\]\1\]', String),
            ("'", String.Single, combined('stringescape', 'sqs')),
            ('"', String.Double, combined('stringescape', 'dqs'))
        ],

        'funcname': [
            ('[A-Za-z_][A-Za-z0-9_]*', Name.Function, '#pop'),
            # inline function
            ('\(', Punctuation, '#pop'),
        ],

        'classname': [
            ('[A-Za-z_][A-Za-z0-9_]*', Name.Class, '#pop')
        ],

        # if I understand correctly, every character is valid in a lua string,
        # so this state is only for later corrections
        'string': [
            ('.', String)
        ],

        'stringescape': [
            (r'''\\([abfnrtv\\"']|\d{1,3})''', String.Escape)
        ],

        'sqs': [
            ("'", String, '#pop'),
            include('string')
        ],

        'dqs': [
            ('"', String, '#pop'),
            include('string')
        ]
    }

    def __init__(self, **options):
        self.func_name_highlighting = get_bool_opt(
            options, 'func_name_highlighting', True)
        self.disabled_modules = get_list_opt(options, 'disabled_modules', [])

        self._functions = set()
        if self.func_name_highlighting:
            from pygments.lexers._luabuiltins import MODULES
            for mod, func in MODULES.iteritems():
                if mod not in self.disabled_modules:
                    self._functions.update(func)
        RegexLexer.__init__(self, **options)

    def get_tokens_unprocessed(self, text):
        for index, token, value in \
            RegexLexer.get_tokens_unprocessed(self, text):
            if token is Name:
                if value in self._functions:
                    yield index, Name.Function, value
                    continue
                elif '.' in value:
                    a, b = value.split('.')
                    yield index, Name, a
                    yield index + len(a), Punctuation, u'.'
                    yield index + len(a) + 1, Name, b
                    continue
            yield index, token, value


class MiniDLexer(RegexLexer):
    """
    For `MiniD <http://www.dsource.org/projects/minid>`_ (a D-like scripting
    language) source.
    """
    name = 'MiniD'
    filenames = ['*.md']
    aliases = ['minid']
    mimetypes = ['text/x-minidsrc']

    tokens = {
        'root': [
            (r'\n', Text),
            (r'\s+', Text),
            # Comments
            (r'//(.*?)\n', Comment),
            (r'/(\\\n)?[*](.|\n)*?[*](\\\n)?/', Comment),
            (r'/\+', Comment, 'nestedcomment'),
            # Keywords
            (r'(as|break|case|class|catch|continue|coroutine|default'
             r'|do|else|finally|for|foreach|function|global|namespace'
             r'|if|import|in|is|local|module|return|super|switch'
             r'|this|throw|try|vararg|while|with|yield)\b', Keyword),
            (r'(false|true|null)\b', Keyword.Constant),
            # FloatLiteral
            (r'([0-9][0-9_]*)?\.[0-9_]+([eE][+\-]?[0-9_]+)?', Number.Float),
            # IntegerLiteral
            # -- Binary
            (r'0[Bb][01_]+', Number),
            # -- Octal
            (r'0[Cc][0-7_]+', Number.Oct),
            # -- Hexadecimal
            (r'0[xX][0-9a-fA-F_]+', Number.Hex),
            # -- Decimal
            (r'(0|[1-9][0-9_]*)', Number.Integer),
            # CharacterLiteral
            (r"""'(\\['"?\\abfnrtv]|\\x[0-9a-fA-F]{2}|\\[0-9]{1,3}"""
             r"""|\\u[0-9a-fA-F]{4}|\\U[0-9a-fA-F]{8}|.)'""",
             String.Char
            ),
            # StringLiteral
            # -- WysiwygString
            (r'@"[^"]*"', String),
            # -- AlternateWysiwygString
            (r'`[^`]*`', String),
            # -- DoubleQuotedString
            (r'"(\\\\|\\"|[^"])*"', String),
            # Tokens
            (
             r'(~=|\^=|%=|\*=|==|!=|>>>=|>>>|>>=|>>|>=|<=>|\?='
             r'|<<=|<<|<=|\+\+|\+=|--|-=|\|\||\|=|&&|&=|\.\.|/=)'
             r'|[-/.&|\+<>!()\[\]{}?,;:=*%^~#]', Punctuation
            ),
            # Identifier
            (r'[a-zA-Z_](\w|::)*', Name),
        ],
        'nestedcomment': [
            (r'[^+/]+', Comment),
            (r'/\+', Comment, '#push'),
            (r'\+/', Comment, '#pop'),
            (r'[+/]', Comment),
        ],
    }


<<<<<<< HEAD
class TclLexer(RegexLexer):
    """
    For Tcl source code.
    """

    keyword_cmds_re = (
        r'\b(after|apply|array|break|catch|continue|else|elseif|error|'
        r'eval|expr|for|foreach|global|if|namespace|proc|rename|return|'
        r'set|switch|then|trace|unset|update|uplevel|upvar|variable|'
        r'vwait|while)'
        )

    builtin_cmds_re = (
        r'\b(append|bgerror|binary|cd|chan|clock|close|concat|dde|dict|'
        r'encoding|eof|exec|exit|fblocked|fconfigure|fcopy|file|'
        r'fileevent|flush|format|gets|glob|history|http|incr|info|interp|'
        r'join|lappend|lassign|lindex|linsert|list|llength|load|loadTk|'
        r'lrange|lrepeat|lreplace|lreverse|lsearch|lset|lsort|mathfunc|'
        r'mathop|memory|msgcat|open|package|pid|pkg::create|pkg_mkIndex|'
        r'platform|platform::shell|puts|pwd|re_syntax|read|refchan|'
        r'regexp|registry|regsub|scan|seek|socket|source|split|string|'
        r'subst|tell|time|tm|unknown|unload)'
        )

    name = 'Tcl'
    aliases = ['tcl']
    filenames = ['*.tcl']
    mimetypes = ['text/x-tcl', 'text/x-script.tcl', 'application/x-tcl']

    def _gen_command_rules(keyword_cmds_re, builtin_cmds_re, context=""):
        return [
            (keyword_cmds_re, Keyword, 'params' + context),
            (builtin_cmds_re, Name.Builtin, 'params' + context),
            (r'([\w\.\-]+)', Name.Variable, 'params' + context),
            (r'#', Comment, 'comment'),
        ]

    tokens = {
        'root': [
            include('command'),
            include('basic'),
            include('data'),
        ],
        'command': _gen_command_rules(keyword_cmds_re, builtin_cmds_re),
        'command-in-brace': _gen_command_rules(keyword_cmds_re,
                                               builtin_cmds_re,
                                               "-in-brace"),
        'command-in-bracket': _gen_command_rules(keyword_cmds_re,
                                                 builtin_cmds_re,
                                                 "-in-bracket"),
        'command-in-paren': _gen_command_rules(keyword_cmds_re,
                                               builtin_cmds_re,
                                               "-in-paren"),
        'basic': [
            (r'\(', Keyword, 'paren'),
            (r'\[', Keyword, 'bracket'),
            (r'\{', Keyword, 'brace'),
            (r'"', String.Double, 'string'),
            (r'(eq|ne|in|ni)\b', Operator.Word),
            (r'!=|==|<<|>>|<=|>=|&&|\|\||\*\*|[-+~!*/%<>&^|?:]', Operator),
        ],
        'data': [
            (r'\s+', Text),
            (r'0x[a-fA-F0-9]+', Number.Hex),
            (r'0[0-7]+', Number.Oct),
            (r'\d+\.\d+', Number.Float),
            (r'\d+', Number.Integer),
            (r'\$([\w\.\-\:]+)', Name.Variable),
            (r'([\w\.\-\:]+)', Text),
        ],
        'params': [
            (r';', Keyword, '#pop'),
            (r'\n', Text, '#pop'),
            (r'(else|elseif|then)', Keyword),
            include('basic'),
            include('data'),
        ],
        'params-in-brace': [
            (r'}', Keyword, ('#pop', '#pop')),
            include('params')
        ],
        'params-in-paren': [
            (r'\)', Keyword, ('#pop', '#pop')),
            include('params')
        ],
        'params-in-bracket': [
            (r'\]', Keyword, ('#pop', '#pop')),
            include('params')
        ],
        'string': [
            (r'\[', String.Double, 'string-square'),
            (r'(\\\\|\\[0-7]+|\\.|[^"])', String.Double),
            (r'"', String.Double, '#pop')
        ],
        'string-square': [
            (r'\[', String.Double, 'string-square'),
            (r'(\\\\|\\[0-7]+|\\.|[^\]])', String.Double),
            (r'\]', String.Double, '#pop')
        ],
        'brace': [
            (r'}', Keyword, '#pop'),
            include('command-in-brace'),
            include('basic'),
            include('data'),
        ],
        'paren': [
            (r'\)', Keyword, '#pop'),
            include('command-in-paren'),
            include('basic'),
            include('data'),
        ],
        'bracket': [
            (r'\]', Keyword, '#pop'),
            include('command-in-bracket'),
            include('basic'),
            include('data'),
        ],
        'comment': [
            (r'.*[^\\]\n', Comment, '#pop'),
            (r'.*\\\n', Comment),
        ],
    }

    def analyse_text(text):
        return shebang_matches(text, r'(tcl)')
=======
class IoLexer(RegexLexer):
    """
    For `Io <http://iolanguage.com/>`_ (a small, prototype-based
    programming language) source.

    *New in Pygments 1.0.*
    """
    name = 'Io'
    filenames = ['*.io']
    aliases = ['io']
    mimetypes = ['text/x-iosrc']
    tokens = {
        'root': [
            (r'\n', Text),
            (r'\s+', Text),
            # Comments
            (r'//(.*?)\n', Comment),
            (r'#(.*?)\n', Comment),
            (r'/(\\\n)?[*](.|\n)*?[*](\\\n)?/', Comment),
            (r'/\+', Comment, 'nestedcomment'),
            # DoubleQuotedString
            (r'"(\\\\|\\"|[^"])*"', String),
            # Operators
            (r':=|=|\(|\)|;|,|\*|-|\+|>|<|@|!|/|\||\^|\.|%|&|\[|\]|\{|\}', Operator),
            # keywords
            (r'(clone|do|doFile|doString|method|for|if|else|elseif|then)', Keyword),
            # constants
            (r'nil|false|true', Name.Constant),
            # names
            ('Object|list|List|Map|args|Sequence|Coroutine|File', Name.Builtin),
            ('[a-zA-Z_][a-zA-Z0-9_]*', Name),
            # numbers
            (r'(\d+\.?\d*|\d*\.\d+)([eE][+-]?[0-9]+)?', Number.Float),
            (r'\d+', Number.Integer)
        ],
        'nestedcomment': [
            (r'[^+/]+', Comment),
            (r'/\+', Comment, '#push'),
            (r'\+/', Comment, '#pop'),
            (r'[+/]', Comment),
        ]
    }
>>>>>>> ab501686
<|MERGE_RESOLUTION|>--- conflicted
+++ resolved
@@ -26,11 +26,7 @@
 
 __all__ = ['PythonLexer', 'PythonConsoleLexer', 'PythonTracebackLexer',
            'RubyLexer', 'RubyConsoleLexer', 'PerlLexer', 'LuaLexer',
-<<<<<<< HEAD
-           'MiniDLexer', 'TclLexer']
-=======
            'MiniDLexer', 'IoLexer']
->>>>>>> ab501686
 
 # b/w compatibility
 from pygments.lexers.functional import SchemeLexer
@@ -973,133 +969,6 @@
     }
 
 
-<<<<<<< HEAD
-class TclLexer(RegexLexer):
-    """
-    For Tcl source code.
-    """
-
-    keyword_cmds_re = (
-        r'\b(after|apply|array|break|catch|continue|else|elseif|error|'
-        r'eval|expr|for|foreach|global|if|namespace|proc|rename|return|'
-        r'set|switch|then|trace|unset|update|uplevel|upvar|variable|'
-        r'vwait|while)'
-        )
-
-    builtin_cmds_re = (
-        r'\b(append|bgerror|binary|cd|chan|clock|close|concat|dde|dict|'
-        r'encoding|eof|exec|exit|fblocked|fconfigure|fcopy|file|'
-        r'fileevent|flush|format|gets|glob|history|http|incr|info|interp|'
-        r'join|lappend|lassign|lindex|linsert|list|llength|load|loadTk|'
-        r'lrange|lrepeat|lreplace|lreverse|lsearch|lset|lsort|mathfunc|'
-        r'mathop|memory|msgcat|open|package|pid|pkg::create|pkg_mkIndex|'
-        r'platform|platform::shell|puts|pwd|re_syntax|read|refchan|'
-        r'regexp|registry|regsub|scan|seek|socket|source|split|string|'
-        r'subst|tell|time|tm|unknown|unload)'
-        )
-
-    name = 'Tcl'
-    aliases = ['tcl']
-    filenames = ['*.tcl']
-    mimetypes = ['text/x-tcl', 'text/x-script.tcl', 'application/x-tcl']
-
-    def _gen_command_rules(keyword_cmds_re, builtin_cmds_re, context=""):
-        return [
-            (keyword_cmds_re, Keyword, 'params' + context),
-            (builtin_cmds_re, Name.Builtin, 'params' + context),
-            (r'([\w\.\-]+)', Name.Variable, 'params' + context),
-            (r'#', Comment, 'comment'),
-        ]
-
-    tokens = {
-        'root': [
-            include('command'),
-            include('basic'),
-            include('data'),
-        ],
-        'command': _gen_command_rules(keyword_cmds_re, builtin_cmds_re),
-        'command-in-brace': _gen_command_rules(keyword_cmds_re,
-                                               builtin_cmds_re,
-                                               "-in-brace"),
-        'command-in-bracket': _gen_command_rules(keyword_cmds_re,
-                                                 builtin_cmds_re,
-                                                 "-in-bracket"),
-        'command-in-paren': _gen_command_rules(keyword_cmds_re,
-                                               builtin_cmds_re,
-                                               "-in-paren"),
-        'basic': [
-            (r'\(', Keyword, 'paren'),
-            (r'\[', Keyword, 'bracket'),
-            (r'\{', Keyword, 'brace'),
-            (r'"', String.Double, 'string'),
-            (r'(eq|ne|in|ni)\b', Operator.Word),
-            (r'!=|==|<<|>>|<=|>=|&&|\|\||\*\*|[-+~!*/%<>&^|?:]', Operator),
-        ],
-        'data': [
-            (r'\s+', Text),
-            (r'0x[a-fA-F0-9]+', Number.Hex),
-            (r'0[0-7]+', Number.Oct),
-            (r'\d+\.\d+', Number.Float),
-            (r'\d+', Number.Integer),
-            (r'\$([\w\.\-\:]+)', Name.Variable),
-            (r'([\w\.\-\:]+)', Text),
-        ],
-        'params': [
-            (r';', Keyword, '#pop'),
-            (r'\n', Text, '#pop'),
-            (r'(else|elseif|then)', Keyword),
-            include('basic'),
-            include('data'),
-        ],
-        'params-in-brace': [
-            (r'}', Keyword, ('#pop', '#pop')),
-            include('params')
-        ],
-        'params-in-paren': [
-            (r'\)', Keyword, ('#pop', '#pop')),
-            include('params')
-        ],
-        'params-in-bracket': [
-            (r'\]', Keyword, ('#pop', '#pop')),
-            include('params')
-        ],
-        'string': [
-            (r'\[', String.Double, 'string-square'),
-            (r'(\\\\|\\[0-7]+|\\.|[^"])', String.Double),
-            (r'"', String.Double, '#pop')
-        ],
-        'string-square': [
-            (r'\[', String.Double, 'string-square'),
-            (r'(\\\\|\\[0-7]+|\\.|[^\]])', String.Double),
-            (r'\]', String.Double, '#pop')
-        ],
-        'brace': [
-            (r'}', Keyword, '#pop'),
-            include('command-in-brace'),
-            include('basic'),
-            include('data'),
-        ],
-        'paren': [
-            (r'\)', Keyword, '#pop'),
-            include('command-in-paren'),
-            include('basic'),
-            include('data'),
-        ],
-        'bracket': [
-            (r'\]', Keyword, '#pop'),
-            include('command-in-bracket'),
-            include('basic'),
-            include('data'),
-        ],
-        'comment': [
-            (r'.*[^\\]\n', Comment, '#pop'),
-            (r'.*\\\n', Comment),
-        ],
-    }
-
-    def analyse_text(text):
-        return shebang_matches(text, r'(tcl)')
-=======
 class IoLexer(RegexLexer):
     """
     For `Io <http://iolanguage.com/>`_ (a small, prototype-based
@@ -1142,4 +1011,130 @@
             (r'[+/]', Comment),
         ]
     }
->>>>>>> ab501686
+
+
+class TclLexer(RegexLexer):
+    """
+    For Tcl source code.
+    """
+
+    keyword_cmds_re = (
+        r'\b(after|apply|array|break|catch|continue|else|elseif|error|'
+        r'eval|expr|for|foreach|global|if|namespace|proc|rename|return|'
+        r'set|switch|then|trace|unset|update|uplevel|upvar|variable|'
+        r'vwait|while)'
+        )
+
+    builtin_cmds_re = (
+        r'\b(append|bgerror|binary|cd|chan|clock|close|concat|dde|dict|'
+        r'encoding|eof|exec|exit|fblocked|fconfigure|fcopy|file|'
+        r'fileevent|flush|format|gets|glob|history|http|incr|info|interp|'
+        r'join|lappend|lassign|lindex|linsert|list|llength|load|loadTk|'
+        r'lrange|lrepeat|lreplace|lreverse|lsearch|lset|lsort|mathfunc|'
+        r'mathop|memory|msgcat|open|package|pid|pkg::create|pkg_mkIndex|'
+        r'platform|platform::shell|puts|pwd|re_syntax|read|refchan|'
+        r'regexp|registry|regsub|scan|seek|socket|source|split|string|'
+        r'subst|tell|time|tm|unknown|unload)'
+        )
+
+    name = 'Tcl'
+    aliases = ['tcl']
+    filenames = ['*.tcl']
+    mimetypes = ['text/x-tcl', 'text/x-script.tcl', 'application/x-tcl']
+
+    def _gen_command_rules(keyword_cmds_re, builtin_cmds_re, context=""):
+        return [
+            (keyword_cmds_re, Keyword, 'params' + context),
+            (builtin_cmds_re, Name.Builtin, 'params' + context),
+            (r'([\w\.\-]+)', Name.Variable, 'params' + context),
+            (r'#', Comment, 'comment'),
+        ]
+
+    tokens = {
+        'root': [
+            include('command'),
+            include('basic'),
+            include('data'),
+        ],
+        'command': _gen_command_rules(keyword_cmds_re, builtin_cmds_re),
+        'command-in-brace': _gen_command_rules(keyword_cmds_re,
+                                               builtin_cmds_re,
+                                               "-in-brace"),
+        'command-in-bracket': _gen_command_rules(keyword_cmds_re,
+                                                 builtin_cmds_re,
+                                                 "-in-bracket"),
+        'command-in-paren': _gen_command_rules(keyword_cmds_re,
+                                               builtin_cmds_re,
+                                               "-in-paren"),
+        'basic': [
+            (r'\(', Keyword, 'paren'),
+            (r'\[', Keyword, 'bracket'),
+            (r'\{', Keyword, 'brace'),
+            (r'"', String.Double, 'string'),
+            (r'(eq|ne|in|ni)\b', Operator.Word),
+            (r'!=|==|<<|>>|<=|>=|&&|\|\||\*\*|[-+~!*/%<>&^|?:]', Operator),
+        ],
+        'data': [
+            (r'\s+', Text),
+            (r'0x[a-fA-F0-9]+', Number.Hex),
+            (r'0[0-7]+', Number.Oct),
+            (r'\d+\.\d+', Number.Float),
+            (r'\d+', Number.Integer),
+            (r'\$([\w\.\-\:]+)', Name.Variable),
+            (r'([\w\.\-\:]+)', Text),
+        ],
+        'params': [
+            (r';', Keyword, '#pop'),
+            (r'\n', Text, '#pop'),
+            (r'(else|elseif|then)', Keyword),
+            include('basic'),
+            include('data'),
+        ],
+        'params-in-brace': [
+            (r'}', Keyword, ('#pop', '#pop')),
+            include('params')
+        ],
+        'params-in-paren': [
+            (r'\)', Keyword, ('#pop', '#pop')),
+            include('params')
+        ],
+        'params-in-bracket': [
+            (r'\]', Keyword, ('#pop', '#pop')),
+            include('params')
+        ],
+        'string': [
+            (r'\[', String.Double, 'string-square'),
+            (r'(\\\\|\\[0-7]+|\\.|[^"])', String.Double),
+            (r'"', String.Double, '#pop')
+        ],
+        'string-square': [
+            (r'\[', String.Double, 'string-square'),
+            (r'(\\\\|\\[0-7]+|\\.|[^\]])', String.Double),
+            (r'\]', String.Double, '#pop')
+        ],
+        'brace': [
+            (r'}', Keyword, '#pop'),
+            include('command-in-brace'),
+            include('basic'),
+            include('data'),
+        ],
+        'paren': [
+            (r'\)', Keyword, '#pop'),
+            include('command-in-paren'),
+            include('basic'),
+            include('data'),
+        ],
+        'bracket': [
+            (r'\]', Keyword, '#pop'),
+            include('command-in-bracket'),
+            include('basic'),
+            include('data'),
+        ],
+        'comment': [
+            (r'.*[^\\]\n', Comment, '#pop'),
+            (r'.*\\\n', Comment),
+        ],
+    }
+
+    def analyse_text(text):
+        return shebang_matches(text, r'(tcl)')