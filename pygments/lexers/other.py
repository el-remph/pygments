# -*- coding: utf-8 -*-
"""
    pygments.lexers.other
    ~~~~~~~~~~~~~~~~~~~~~

    Lexers for other languages.

    :copyright: Copyright 2006-2014 by the Pygments team, see AUTHORS.
    :license: BSD, see LICENSE for details.
"""

import re

from pygments.lexer import RegexLexer, include, bygroups, using, \
     this, combined, ExtendedRegexLexer
from pygments.token import Error, Punctuation, Literal, Token, \
     Text, Comment, Operator, Keyword, Name, String, Number, Generic, \
     Whitespace
from pygments.util import get_bool_opt
from pygments.lexers.web import HtmlLexer

from pygments.lexers._openedgebuiltins import OPENEDGEKEYWORDS
from pygments.lexers._robotframeworklexer import RobotFrameworkLexer

# backwards compatibility
from pygments.lexers.sql import SqlLexer, MySqlLexer, SqliteConsoleLexer
from pygments.lexers.shell import BashLexer, BashSessionLexer, BatchLexer, \
     TcshLexer

__all__ = ['BrainfuckLexer', 'BefungeLexer', 'RedcodeLexer', 'MOOCodeLexer',
           'SmalltalkLexer', 'LogtalkLexer', 'GnuplotLexer', 'PovrayLexer',
           'AppleScriptLexer', 'ModelicaLexer', 'RebolLexer', 'ABAPLexer',
           'NewspeakLexer', 'GherkinLexer', 'AsymptoteLexer', 'PostScriptLexer',
           'AutohotkeyLexer', 'GoodDataCLLexer', 'MaqlLexer', 'ProtoBufLexer',
           'HybrisLexer', 'AwkLexer', 'Cfengine3Lexer', 'SnobolLexer',
           'ECLLexer', 'UrbiscriptLexer', 'OpenEdgeLexer', 'BroLexer',
           'MscgenLexer', 'KconfigLexer', 'VGLLexer', 'SourcePawnLexer',
           'RobotFrameworkLexer', 'PuppetLexer', 'NSISLexer', 'RPMSpecLexer',
<<<<<<< HEAD
           'CbmBasicV2Lexer', 'AutoItLexer', 'RexxLexer', 'APLLexer',
           'LSLLexer', 'AmbientTalkLexer', 'PawnLexer', 'VCTreeStatusLexer']


class LSLLexer(RegexLexer):
    """
    For Second Life's Linden Scripting Language source code.
    """

    name = 'LSL'
    aliases = ['lsl']
    filenames = ['*.lsl']
    mimetypes = ['text/x-lsl']

    flags = re.MULTILINE

    lsl_keywords = r'\b(?:do|else|for|if|jump|return|while)\b'
    lsl_types = r'\b(?:float|integer|key|list|quaternion|rotation|string|vector)\b'
    lsl_states = r'\b(?:(?:state)\s+\w+|default)\b'
    lsl_events = r'\b(?:state_(?:entry|exit)|touch(?:_(?:start|end))?|(?:land_)?collision(?:_(?:start|end))?|timer|listen|(?:no_)?sensor|control|(?:not_)?at_(?:rot_)?target|money|email|run_time_permissions|changed|attach|dataserver|moving_(?:start|end)|link_message|(?:on|object)_rez|remote_data|http_re(?:sponse|quest)|path_update|transaction_result)\b'
    lsl_functions_builtin = r'\b(?:ll(?:ReturnObjectsBy(?:ID|Owner)|Json(?:2List|[GS]etValue|ValueType)|Sin|Cos|Tan|Atan2|Sqrt|Pow|Abs|Fabs|Frand|Floor|Ceil|Round|Vec(?:Mag|Norm|Dist)|Rot(?:Between|2(?:Euler|Fwd|Left|Up))|(?:Euler|Axes)2Rot|Whisper|(?:Region|Owner)?Say|Shout|Listen(?:Control|Remove)?|Sensor(?:Repeat|Remove)?|Detected(?:Name|Key|Owner|Type|Pos|Vel|Grab|Rot|Group|LinkNumber)|Die|Ground|Wind|(?:[GS]et)(?:AnimationOverride|MemoryLimit|PrimMediaParams|ParcelMusicURL|Object(?:Desc|Name)|PhysicsMaterial|Status|Scale|Color|Alpha|Texture|Pos|Rot|Force|Torque)|ResetAnimationOverride|(?:Scale|Offset|Rotate)Texture|(?:Rot)?Target(?:Remove)?|(?:Stop)?MoveToTarget|Apply(?:Rotational)?Impulse|Set(?:KeyframedMotion|ContentType|RegionPos|(?:Angular)?Velocity|Buoyancy|HoverHeight|ForceAndTorque|TimerEvent|ScriptState|Damage|TextureAnim|Sound(?:Queueing|Radius)|Vehicle(?:Type|(?:Float|Vector|Rotation)Param)|(?:Touch|Sit)?Text|Camera(?:Eye|At)Offset|PrimitiveParams|ClickAction|Link(?:Alpha|Color|PrimitiveParams(?:Fast)?|Texture(?:Anim)?|Camera|Media)|RemoteScriptAccessPin|PayPrice|LocalRot)|ScaleByFactor|Get(?:(?:Max|Min)ScaleFactor|ClosestNavPoint|StaticPath|SimStats|Env|PrimitiveParams|Link(?:PrimitiveParams|Number(?:OfSides)?|Key|Name|Media)|HTTPHeader|FreeURLs|Object(?:Details|PermMask|PrimCount)|Parcel(?:MaxPrims|Details|Prim(?:Count|Owners))|Attached|(?:SPMax|Free|Used)Memory|Region(?:Name|TimeDilation|FPS|Corner|AgentCount)|Root(?:Position|Rotation)|UnixTime|(?:Parcel|Region)Flags|(?:Wall|GMT)clock|SimulatorHostname|BoundingBox|GeometricCenter|Creator|NumberOf(?:Prims|NotecardLines|Sides)|Animation(?:List)?|(?:Camera|Local)(?:Pos|Rot)|Vel|Accel|Omega|Time(?:stamp|OfDay)|(?:Object|CenterOf)?Mass|MassMKS|Energy|Owner|(?:Owner)?Key|SunDirection|Texture(?:Offset|Scale|Rot)|Inventory(?:Number|Name|Key|Type|Creator|PermMask)|Permissions(?:Key)?|StartParameter|List(?:Length|EntryType)|Date|Agent(?:Size|Info|Language|List)|LandOwnerAt|NotecardLine|Script(?:Name|State))|(?:Get|Reset|GetAndReset)Time|PlaySound(?:Slave)?|LoopSound(?:Master|Slave)?|(?:Trigger|Stop|Preload)Sound|(?:(?:Get|Delete)Sub|Insert)String|To(?:Upper|Lower)|Give(?:InventoryList|Money)|RezObject|(?:Stop)?LookAt|Sleep|CollisionFilter|(?:Take|Release)Controls|DetachFromAvatar|AttachToAvatar(?:Temp)?|InstantMessage|(?:GetNext)?Email|StopHover|MinEventDelay|RotLookAt|String(?:Length|Trim)|(?:Start|Stop)Animation|TargetOmega|RequestPermissions|(?:Create|Break)Link|BreakAllLinks|(?:Give|Remove)Inventory|Water|PassTouches|Request(?:Agent|Inventory)Data|TeleportAgent(?:Home|GlobalCoords)?|ModifyLand|CollisionSound|ResetScript|MessageLinked|PushObject|PassCollisions|AxisAngle2Rot|Rot2(?:Axis|Angle)|A(?:cos|sin)|AngleBetween|AllowInventoryDrop|SubStringIndex|List2(?:CSV|Integer|Json|Float|String|Key|Vector|Rot|List(?:Strided)?)|DeleteSubList|List(?:Statistics|Sort|Randomize|(?:Insert|Find|Replace)List)|EdgeOfWorld|AdjustSoundVolume|Key2Name|TriggerSoundLimited|EjectFromLand|(?:CSV|ParseString)2List|OverMyLand|SameGroup|UnSit|Ground(?:Slope|Normal|Contour)|GroundRepel|(?:Set|Remove)VehicleFlags|(?:AvatarOn)?(?:Link)?SitTarget|Script(?:Danger|Profiler)|Dialog|VolumeDetect|ResetOtherScript|RemoteLoadScriptPin|(?:Open|Close)RemoteDataChannel|SendRemoteData|RemoteDataReply|(?:Integer|String)ToBase64|XorBase64|Log(?:10)?|Base64To(?:String|Integer)|ParseStringKeepNulls|RezAtRoot|RequestSimulatorData|ForceMouselook|(?:Load|Release|(?:E|Une)scape)URL|ParcelMedia(?:CommandList|Query)|ModPow|MapDestination|(?:RemoveFrom|AddTo|Reset)Land(?:Pass|Ban)List|(?:Set|Clear)CameraParams|HTTP(?:Request|Response)|TextBox|DetectedTouch(?:UV|Face|Pos|(?:N|Bin)ormal|ST)|(?:MD5|SHA1|DumpList2)String|Request(?:Secure)?URL|Clear(?:Prim|Link)Media|(?:Link)?ParticleSystem|(?:Get|Request)(?:Username|DisplayName)|RegionSayTo|CastRay|GenerateKey|TransferLindenDollars|ManageEstateAccess|(?:Create|Delete)Character|ExecCharacterCmd|Evade|FleeFrom|NavigateTo|PatrolPoints|Pursue|UpdateCharacter|WanderWithin))\b'
    lsl_constants_float = r'\b(?:DEG_TO_RAD|PI(?:_BY_TWO)?|RAD_TO_DEG|SQRT2|TWO_PI)\b'
    lsl_constants_integer = r'\b(?:JSON_APPEND|STATUS_(?:PHYSICS|ROTATE_[XYZ]|PHANTOM|SANDBOX|BLOCK_GRAB(?:_OBJECT)?|(?:DIE|RETURN)_AT_EDGE|CAST_SHADOWS|OK|MALFORMED_PARAMS|TYPE_MISMATCH|BOUNDS_ERROR|NOT_(?:FOUND|SUPPORTED)|INTERNAL_ERROR|WHITELIST_FAILED)|AGENT(?:_(?:BY_(?:LEGACY_|USER)NAME|FLYING|ATTACHMENTS|SCRIPTED|MOUSELOOK|SITTING|ON_OBJECT|AWAY|WALKING|IN_AIR|TYPING|CROUCHING|BUSY|ALWAYS_RUN|AUTOPILOT|LIST_(?:PARCEL(?:_OWNER)?|REGION)))?|CAMERA_(?:PITCH|DISTANCE|BEHINDNESS_(?:ANGLE|LAG)|(?:FOCUS|POSITION)(?:_(?:THRESHOLD|LOCKED|LAG))?|FOCUS_OFFSET|ACTIVE)|ANIM_ON|LOOP|REVERSE|PING_PONG|SMOOTH|ROTATE|SCALE|ALL_SIDES|LINK_(?:ROOT|SET|ALL_(?:OTHERS|CHILDREN)|THIS)|ACTIVE|PASSIVE|SCRIPTED|CONTROL_(?:FWD|BACK|(?:ROT_)?(?:LEFT|RIGHT)|UP|DOWN|(?:ML_)?LBUTTON)|PERMISSION_(?:RETURN_OBJECTS|DEBIT|OVERRIDE_ANIMATIONS|SILENT_ESTATE_MANAGEMENT|TAKE_CONTROLS|TRIGGER_ANIMATION|ATTACH|CHANGE_LINKS|(?:CONTROL|TRACK)_CAMERA|TELEPORT)|INVENTORY_(?:TEXTURE|SOUND|OBJECT|SCRIPT|LANDMARK|CLOTHING|NOTECARD|BODYPART|ANIMATION|GESTURE|ALL|NONE)|CHANGED_(?:INVENTORY|COLOR|SHAPE|SCALE|TEXTURE|LINK|ALLOWED_DROP|OWNER|REGION(?:_START)?|TELEPORT|MEDIA)|OBJECT_(?:(?:PHYSICS|SERVER|STREAMING)_COST|UNKNOWN_DETAIL|CHARACTER_TIME|PHANTOM|PHYSICS|TEMP_ON_REZ|NAME|DESC|POS|PRIM_EQUIVALENCE|RETURN_(?:PARCEL(?:_OWNER)?|REGION)|ROO?T|VELOCITY|OWNER|GROUP|CREATOR|ATTACHED_POINT|RENDER_WEIGHT|PATHFINDING_TYPE|(?:RUNNING|TOTAL)_SCRIPT_COUNT|SCRIPT_(?:MEMORY|TIME))|TYPE_(?:INTEGER|FLOAT|STRING|KEY|VECTOR|ROTATION|INVALID)|(?:DEBUG|PUBLIC)_CHANNEL|ATTACH_(?:AVATAR_CENTER|CHEST|HEAD|BACK|PELVIS|MOUTH|CHIN|NECK|NOSE|BELLY|[LR](?:SHOULDER|HAND|FOOT|EAR|EYE|[UL](?:ARM|LEG)|HIP)|(?:LEFT|RIGHT)_PEC|HUD_(?:CENTER_[12]|TOP_(?:RIGHT|CENTER|LEFT)|BOTTOM(?:_(?:RIGHT|LEFT))?))|LAND_(?:LEVEL|RAISE|LOWER|SMOOTH|NOISE|REVERT)|DATA_(?:ONLINE|NAME|BORN|SIM_(?:POS|STATUS|RATING)|PAYINFO)|PAYMENT_INFO_(?:ON_FILE|USED)|REMOTE_DATA_(?:CHANNEL|REQUEST|REPLY)|PSYS_(?:PART_(?:BF_(?:ZERO|ONE(?:_MINUS_(?:DEST_COLOR|SOURCE_(ALPHA|COLOR)))?|DEST_COLOR|SOURCE_(ALPHA|COLOR))|BLEND_FUNC_(DEST|SOURCE)|FLAGS|(?:START|END)_(?:COLOR|ALPHA|SCALE|GLOW)|MAX_AGE|(?:RIBBON|WIND|INTERP_(?:COLOR|SCALE)|BOUNCE|FOLLOW_(?:SRC|VELOCITY)|TARGET_(?:POS|LINEAR)|EMISSIVE)_MASK)|SRC_(?:MAX_AGE|PATTERN|ANGLE_(?:BEGIN|END)|BURST_(?:RATE|PART_COUNT|RADIUS|SPEED_(?:MIN|MAX))|ACCEL|TEXTURE|TARGET_KEY|OMEGA|PATTERN_(?:DROP|EXPLODE|ANGLE(?:_CONE(?:_EMPTY)?)?)))|VEHICLE_(?:REFERENCE_FRAME|TYPE_(?:NONE|SLED|CAR|BOAT|AIRPLANE|BALLOON)|(?:LINEAR|ANGULAR)_(?:FRICTION_TIMESCALE|MOTOR_DIRECTION)|LINEAR_MOTOR_OFFSET|HOVER_(?:HEIGHT|EFFICIENCY|TIMESCALE)|BUOYANCY|(?:LINEAR|ANGULAR)_(?:DEFLECTION_(?:EFFICIENCY|TIMESCALE)|MOTOR_(?:DECAY_)?TIMESCALE)|VERTICAL_ATTRACTION_(?:EFFICIENCY|TIMESCALE)|BANKING_(?:EFFICIENCY|MIX|TIMESCALE)|FLAG_(?:NO_DEFLECTION_UP|LIMIT_(?:ROLL_ONLY|MOTOR_UP)|HOVER_(?:(?:WATER|TERRAIN|UP)_ONLY|GLOBAL_HEIGHT)|MOUSELOOK_(?:STEER|BANK)|CAMERA_DECOUPLED))|PRIM_(?:TYPE(?:_(?:BOX|CYLINDER|PRISM|SPHERE|TORUS|TUBE|RING|SCULPT))?|HOLE_(?:DEFAULT|CIRCLE|SQUARE|TRIANGLE)|MATERIAL(?:_(?:STONE|METAL|GLASS|WOOD|FLESH|PLASTIC|RUBBER))?|SHINY_(?:NONE|LOW|MEDIUM|HIGH)|BUMP_(?:NONE|BRIGHT|DARK|WOOD|BARK|BRICKS|CHECKER|CONCRETE|TILE|STONE|DISKS|GRAVEL|BLOBS|SIDING|LARGETILE|STUCCO|SUCTION|WEAVE)|TEXGEN_(?:DEFAULT|PLANAR)|SCULPT_(?:TYPE_(?:SPHERE|TORUS|PLANE|CYLINDER|MASK)|FLAG_(?:MIRROR|INVERT))|PHYSICS(?:_(?:SHAPE_(?:CONVEX|NONE|PRIM|TYPE)))?|(?:POS|ROT)_LOCAL|SLICE|TEXT|FLEXIBLE|POINT_LIGHT|TEMP_ON_REZ|PHANTOM|POSITION|SIZE|ROTATION|TEXTURE|NAME|OMEGA|DESC|LINK_TARGET|COLOR|BUMP_SHINY|FULLBRIGHT|TEXGEN|GLOW|MEDIA_(?:ALT_IMAGE_ENABLE|CONTROLS|(?:CURRENT|HOME)_URL|AUTO_(?:LOOP|PLAY|SCALE|ZOOM)|FIRST_CLICK_INTERACT|(?:WIDTH|HEIGHT)_PIXELS|WHITELIST(?:_ENABLE)?|PERMS_(?:INTERACT|CONTROL)|PARAM_MAX|CONTROLS_(?:STANDARD|MINI)|PERM_(?:NONE|OWNER|GROUP|ANYONE)|MAX_(?:URL_LENGTH|WHITELIST_(?:SIZE|COUNT)|(?:WIDTH|HEIGHT)_PIXELS)))|MASK_(?:BASE|OWNER|GROUP|EVERYONE|NEXT)|PERM_(?:TRANSFER|MODIFY|COPY|MOVE|ALL)|PARCEL_(?:MEDIA_COMMAND_(?:STOP|PAUSE|PLAY|LOOP|TEXTURE|URL|TIME|AGENT|UNLOAD|AUTO_ALIGN|TYPE|SIZE|DESC|LOOP_SET)|FLAG_(?:ALLOW_(?:FLY|(?:GROUP_)?SCRIPTS|LANDMARK|TERRAFORM|DAMAGE|CREATE_(?:GROUP_)?OBJECTS)|USE_(?:ACCESS_(?:GROUP|LIST)|BAN_LIST|LAND_PASS_LIST)|LOCAL_SOUND_ONLY|RESTRICT_PUSHOBJECT|ALLOW_(?:GROUP|ALL)_OBJECT_ENTRY)|COUNT_(?:TOTAL|OWNER|GROUP|OTHER|SELECTED|TEMP)|DETAILS_(?:NAME|DESC|OWNER|GROUP|AREA|ID|SEE_AVATARS))|LIST_STAT_(?:MAX|MIN|MEAN|MEDIAN|STD_DEV|SUM(?:_SQUARES)?|NUM_COUNT|GEOMETRIC_MEAN|RANGE)|PAY_(?:HIDE|DEFAULT)|REGION_FLAG_(?:ALLOW_DAMAGE|FIXED_SUN|BLOCK_TERRAFORM|SANDBOX|DISABLE_(?:COLLISIONS|PHYSICS)|BLOCK_FLY|ALLOW_DIRECT_TELEPORT|RESTRICT_PUSHOBJECT)|HTTP_(?:METHOD|MIMETYPE|BODY_(?:MAXLENGTH|TRUNCATED)|CUSTOM_HEADER|PRAGMA_NO_CACHE|VERBOSE_THROTTLE|VERIFY_CERT)|STRING_(?:TRIM(?:_(?:HEAD|TAIL))?)|CLICK_ACTION_(?:NONE|TOUCH|SIT|BUY|PAY|OPEN(?:_MEDIA)?|PLAY|ZOOM)|TOUCH_INVALID_FACE|PROFILE_(?:NONE|SCRIPT_MEMORY)|RC_(?:DATA_FLAGS|DETECT_PHANTOM|GET_(?:LINK_NUM|NORMAL|ROOT_KEY)|MAX_HITS|REJECT_(?:TYPES|AGENTS|(?:NON)?PHYSICAL|LAND))|RCERR_(?:CAST_TIME_EXCEEDED|SIM_PERF_LOW|UNKNOWN)|ESTATE_ACCESS_(?:ALLOWED_(?:AGENT|GROUP)_(?:ADD|REMOVE)|BANNED_AGENT_(?:ADD|REMOVE))|DENSITY|FRICTION|RESTITUTION|GRAVITY_MULTIPLIER|KFM_(?:COMMAND|CMD_(?:PLAY|STOP|PAUSE|SET_MODE)|MODE|FORWARD|LOOP|PING_PONG|REVERSE|DATA|ROTATION|TRANSLATION)|ERR_(?:GENERIC|PARCEL_PERMISSIONS|MALFORMED_PARAMS|RUNTIME_PERMISSIONS|THROTTLED)|CHARACTER_(?:CMD_(?:(?:SMOOTH_)?STOP|JUMP)|DESIRED_(?:TURN_)?SPEED|RADIUS|STAY_WITHIN_PARCEL|LENGTH|ORIENTATION|ACCOUNT_FOR_SKIPPED_FRAMES|AVOIDANCE_MODE|TYPE(?:_(?:[ABCD]|NONE))?|MAX_(?:DECEL|TURN_RADIUS|(?:ACCEL|SPEED)))|PURSUIT_(?:OFFSET|FUZZ_FACTOR|GOAL_TOLERANCE|INTERCEPT)|REQUIRE_LINE_OF_SIGHT|FORCE_DIRECT_PATH|VERTICAL|HORIZONTAL|AVOID_(?:CHARACTERS|DYNAMIC_OBSTACLES|NONE)|PU_(?:EVADE_(?:HIDDEN|SPOTTED)|FAILURE_(?:DYNAMIC_PATHFINDING_DISABLED|INVALID_(?:GOAL|START)|NO_(?:NAVMESH|VALID_DESTINATION)|OTHER|TARGET_GONE|(?:PARCEL_)?UNREACHABLE)|(?:GOAL|SLOWDOWN_DISTANCE)_REACHED)|TRAVERSAL_TYPE(?:_(?:FAST|NONE|SLOW))?|CONTENT_TYPE_(?:ATOM|FORM|HTML|JSON|LLSD|RSS|TEXT|XHTML|XML)|GCNP_(?:RADIUS|STATIC)|(?:PATROL|WANDER)_PAUSE_AT_WAYPOINTS|OPT_(?:AVATAR|CHARACTER|EXCLUSION_VOLUME|LEGACY_LINKSET|MATERIAL_VOLUME|OTHER|STATIC_OBSTACLE|WALKABLE)|SIM_STAT_PCT_CHARS_STEPPED)\b'
    lsl_constants_integer_boolean = r'\b(?:FALSE|TRUE)\b'
    lsl_constants_rotation = r'\b(?:ZERO_ROTATION)\b'
    lsl_constants_string = r'\b(?:EOF|JSON_(?:ARRAY|DELETE|FALSE|INVALID|NULL|NUMBER|OBJECT|STRING|TRUE)|NULL_KEY|TEXTURE_(?:BLANK|DEFAULT|MEDIA|PLYWOOD|TRANSPARENT)|URL_REQUEST_(?:GRANTED|DENIED))\b'
    lsl_constants_vector = r'\b(?:TOUCH_INVALID_(?:TEXCOORD|VECTOR)|ZERO_VECTOR)\b'
    lsl_invalid_broken = r'\b(?:LAND_(?:LARGE|MEDIUM|SMALL)_BRUSH)\b'
    lsl_invalid_deprecated = r'\b(?:ATTACH_[LR]PEC|DATA_RATING|OBJECT_ATTACHMENT_(?:GEOMETRY_BYTES|SURFACE_AREA)|PRIM_(?:CAST_SHADOWS|MATERIAL_LIGHT|TYPE_LEGACY)|PSYS_SRC_(?:INNER|OUTER)ANGLE|VEHICLE_FLAG_NO_FLY_UP|ll(?:Cloud|Make(?:Explosion|Fountain|Smoke|Fire)|RemoteDataSetRegion|Sound(?:Preload)?|XorBase64Strings(?:Correct)?))\b'
    lsl_invalid_illegal = r'\b(?:event)\b'
    lsl_invalid_unimplemented = r'\b(?:CHARACTER_(?:MAX_ANGULAR_(?:ACCEL|SPEED)|TURN_SPEED_MULTIPLIER)|PERMISSION_(?:CHANGE_(?:JOINTS|PERMISSIONS)|RELEASE_OWNERSHIP|REMAP_CONTROLS)|PRIM_PHYSICS_MATERIAL|PSYS_SRC_OBJ_REL_MASK|ll(?:CollisionSprite|(?:Stop)?PointAt|(?:(?:Refresh|Set)Prim)URL|(?:Take|Release)Camera|RemoteLoadScript))\b'
    lsl_reserved_godmode = r'\b(?:ll(?:GodLikeRezObject|Set(?:Inventory|Object)PermMask))\b'
    lsl_reserved_log = r'\b(?:print)\b'
    lsl_operators = r'\+\+|\-\-|<<|>>|&&?|\|\|?|\^|~|[!%<>=*+\-\/]=?'

    tokens = {
        'root':
        [
            (r'//.*?\n',                          Comment.Single),
            (r'/\*',                              Comment.Multiline, 'comment'),
            (r'"',                                String.Double, 'string'),
            (lsl_keywords,                        Keyword),
            (lsl_types,                           Keyword.Type),
            (lsl_states,                          Name.Class),
            (lsl_events,                          Name.Builtin),
            (lsl_functions_builtin,               Name.Function),
            (lsl_constants_float,                 Keyword.Constant),
            (lsl_constants_integer,               Keyword.Constant),
            (lsl_constants_integer_boolean,       Keyword.Constant),
            (lsl_constants_rotation,              Keyword.Constant),
            (lsl_constants_string,                Keyword.Constant),
            (lsl_constants_vector,                Keyword.Constant),
            (lsl_invalid_broken,                  Error),
            (lsl_invalid_deprecated,              Error),
            (lsl_invalid_illegal,                 Error),
            (lsl_invalid_unimplemented,           Error),
            (lsl_reserved_godmode,                Keyword.Reserved),
            (lsl_reserved_log,                    Keyword.Reserved),
            (r'\b([a-zA-Z_][a-zA-Z0-9_]*)\b',     Name.Variable),
            (r'(\d+\.\d*|\.\d+|\d+)[eE][+-]?\d*', Number.Float),
            (r'(\d+\.\d*|\.\d+)',                 Number.Float),
            (r'0[xX][0-9a-fA-F]+',                Number.Hex),
            (r'\d+',                              Number.Integer),
            (lsl_operators,                       Operator),
            (r':=?',                              Error),
            (r'[,;{}\(\)\[\]]',                   Punctuation),
            (r'\n+',                              Whitespace),
            (r'\s+',                              Whitespace)
        ],
        'comment':
        [
            (r'[^*/]+',                           Comment.Multiline),
            (r'/\*',                              Comment.Multiline, '#push'),
            (r'\*/',                              Comment.Multiline, '#pop'),
            (r'[*/]',                             Comment.Multiline)
        ],
        'string':
        [
            (r'\\([nt"\\])',                      String.Escape),
            (r'"',                                String.Double, '#pop'),
            (r'\\.',                              Error),
            (r'[^"\\]+',                          String.Double),
        ]
    }
=======
           'CbmBasicV2Lexer', 'AutoItLexer', 'RexxLexer', 'RslLexer']
>>>>>>> 9ec6c41a


class ECLLexer(RegexLexer):
    """
    Lexer for the declarative big-data `ECL
    <http://hpccsystems.com/community/docs/ecl-language-reference/html>`_
    language.

    .. versionadded:: 1.5
    """

    name = 'ECL'
    aliases = ['ecl']
    filenames = ['*.ecl']
    mimetypes = ['application/x-ecl']

    flags = re.IGNORECASE | re.MULTILINE

    tokens = {
        'root': [
            include('whitespace'),
            include('statements'),
        ],
        'whitespace': [
            (r'\s+', Text),
            (r'\/\/.*', Comment.Single),
            (r'/(\\\n)?\*(.|\n)*?\*(\\\n)?/', Comment.Multiline),
        ],
        'statements': [
            include('types'),
            include('keywords'),
            include('functions'),
            include('hash'),
            (r'"', String, 'string'),
            (r'\'', String, 'string'),
            (r'(\d+\.\d*|\.\d+|\d+)[eE][+-]?\d+[LlUu]*', Number.Float),
            (r'(\d+\.\d*|\.\d+|\d+[fF])[fF]?', Number.Float),
            (r'0x[0-9a-fA-F]+[LlUu]*', Number.Hex),
            (r'0[0-7]+[LlUu]*', Number.Oct),
            (r'\d+[LlUu]*', Number.Integer),
            (r'\*/', Error),
            (r'[~!%^&*+=|?:<>/-]+', Operator),
            (r'[{}()\[\],.;]', Punctuation),
            (r'[a-zA-Z_][a-zA-Z0-9_]*', Name),
        ],
        'hash': [
            (r'^#.*$', Comment.Preproc),
        ],
        'types': [
            (r'(RECORD|END)\D', Keyword.Declaration),
            (r'((?:ASCII|BIG_ENDIAN|BOOLEAN|DATA|DECIMAL|EBCDIC|INTEGER|PATTERN|'
             r'QSTRING|REAL|RECORD|RULE|SET OF|STRING|TOKEN|UDECIMAL|UNICODE|'
             r'UNSIGNED|VARSTRING|VARUNICODE)\d*)(\s+)',
             bygroups(Keyword.Type, Text)),
        ],
        'keywords': [
            (r'(APPLY|ASSERT|BUILD|BUILDINDEX|EVALUATE|FAIL|KEYDIFF|KEYPATCH|'
             r'LOADXML|NOTHOR|NOTIFY|OUTPUT|PARALLEL|SEQUENTIAL|SOAPCALL|WAIT'
             r'CHECKPOINT|DEPRECATED|FAILCODE|FAILMESSAGE|FAILURE|GLOBAL|'
             r'INDEPENDENT|ONWARNING|PERSIST|PRIORITY|RECOVERY|STORED|SUCCESS|'
             r'WAIT|WHEN)\b', Keyword.Reserved),
            # These are classed differently, check later
            (r'(ALL|AND|ANY|AS|ATMOST|BEFORE|BEGINC\+\+|BEST|BETWEEN|CASE|CONST|'
             r'COUNTER|CSV|DESCEND|ENCRYPT|ENDC\+\+|ENDMACRO|EXCEPT|EXCLUSIVE|'
             r'EXPIRE|EXPORT|EXTEND|FALSE|FEW|FIRST|FLAT|FULL|FUNCTION|GROUP|'
             r'HEADER|HEADING|HOLE|IFBLOCK|IMPORT|IN|JOINED|KEEP|KEYED|LAST|'
             r'LEFT|LIMIT|LOAD|LOCAL|LOCALE|LOOKUP|MACRO|MANY|MAXCOUNT|'
             r'MAXLENGTH|MIN SKEW|MODULE|INTERFACE|NAMED|NOCASE|NOROOT|NOSCAN|'
             r'NOSORT|NOT|OF|ONLY|OPT|OR|OUTER|OVERWRITE|PACKED|PARTITION|'
             r'PENALTY|PHYSICALLENGTH|PIPE|QUOTE|RELATIONSHIP|REPEAT|RETURN|'
             r'RIGHT|SCAN|SELF|SEPARATOR|SERVICE|SHARED|SKEW|SKIP|SQL|STORE|'
             r'TERMINATOR|THOR|THRESHOLD|TOKEN|TRANSFORM|TRIM|TRUE|TYPE|'
             r'UNICODEORDER|UNSORTED|VALIDATE|VIRTUAL|WHOLE|WILD|WITHIN|XML|'
             r'XPATH|__COMPRESSED__)\b', Keyword.Reserved),
        ],
        'functions': [
            (r'(ABS|ACOS|ALLNODES|ASCII|ASIN|ASSTRING|ATAN|ATAN2|AVE|CASE|'
             r'CHOOSE|CHOOSEN|CHOOSESETS|CLUSTERSIZE|COMBINE|CORRELATION|COS|'
             r'COSH|COUNT|COVARIANCE|CRON|DATASET|DEDUP|DEFINE|DENORMALIZE|'
             r'DISTRIBUTE|DISTRIBUTED|DISTRIBUTION|EBCDIC|ENTH|ERROR|EVALUATE|'
             r'EVENT|EVENTEXTRA|EVENTNAME|EXISTS|EXP|FAILCODE|FAILMESSAGE|'
             r'FETCH|FROMUNICODE|GETISVALID|GLOBAL|GRAPH|GROUP|HASH|HASH32|'
             r'HASH64|HASHCRC|HASHMD5|HAVING|IF|INDEX|INTFORMAT|ISVALID|'
             r'ITERATE|JOIN|KEYUNICODE|LENGTH|LIBRARY|LIMIT|LN|LOCAL|LOG|LOOP|'
             r'MAP|MATCHED|MATCHLENGTH|MATCHPOSITION|MATCHTEXT|MATCHUNICODE|'
             r'MAX|MERGE|MERGEJOIN|MIN|NOLOCAL|NONEMPTY|NORMALIZE|PARSE|PIPE|'
             r'POWER|PRELOAD|PROCESS|PROJECT|PULL|RANDOM|RANGE|RANK|RANKED|'
             r'REALFORMAT|RECORDOF|REGEXFIND|REGEXREPLACE|REGROUP|REJECTED|'
             r'ROLLUP|ROUND|ROUNDUP|ROW|ROWDIFF|SAMPLE|SET|SIN|SINH|SIZEOF|'
             r'SOAPCALL|SORT|SORTED|SQRT|STEPPED|STORED|SUM|TABLE|TAN|TANH|'
             r'THISNODE|TOPN|TOUNICODE|TRANSFER|TRIM|TRUNCATE|TYPEOF|UNGROUP|'
             r'UNICODEORDER|VARIANCE|WHICH|WORKUNIT|XMLDECODE|XMLENCODE|'
             r'XMLTEXT|XMLUNICODE)\b', Name.Function),
        ],
        'string': [
            (r'"', String, '#pop'),
            (r'\'', String, '#pop'),
            (r'[^"\']+', String),
        ],
    }


class BrainfuckLexer(RegexLexer):
    """
    Lexer for the esoteric `BrainFuck <http://www.muppetlabs.com/~breadbox/bf/>`_
    language.
    """

    name = 'Brainfuck'
    aliases = ['brainfuck', 'bf']
    filenames = ['*.bf', '*.b']
    mimetypes = ['application/x-brainfuck']

    tokens = {
        'common': [
            # use different colors for different instruction types
            (r'[.,]+', Name.Tag),
            (r'[+-]+', Name.Builtin),
            (r'[<>]+', Name.Variable),
            (r'[^.,+\-<>\[\]]+', Comment),
        ],
        'root': [
            (r'\[', Keyword, 'loop'),
            (r'\]', Error),
            include('common'),
        ],
        'loop': [
            (r'\[', Keyword, '#push'),
            (r'\]', Keyword, '#pop'),
            include('common'),
        ]
    }


class BefungeLexer(RegexLexer):
    """
    Lexer for the esoteric `Befunge <http://en.wikipedia.org/wiki/Befunge>`_
    language.

    .. versionadded:: 0.7
    """
    name = 'Befunge'
    aliases = ['befunge']
    filenames = ['*.befunge']
    mimetypes = ['application/x-befunge']

    tokens = {
        'root': [
            (r'[0-9a-f]', Number),
            (r'[\+\*/%!`-]', Operator), # Traditional math
            (r'[<>^v?\[\]rxjk]', Name.Variable), # Move, imperatives
            (r'[:\\$.,n]', Name.Builtin), # Stack ops, imperatives
            (r'[|_mw]', Keyword),
            (r'[{}]', Name.Tag), # Befunge-98 stack ops
            (r'".*?"', String.Double), # Strings don't appear to allow escapes
            (r'\'.', String.Single), # Single character
            (r'[#;]', Comment), # Trampoline... depends on direction hit
            (r'[pg&~=@iotsy]', Keyword), # Misc
            (r'[()A-Z]', Comment), # Fingerprints
            (r'\s+', Text), # Whitespace doesn't matter
        ],
    }


class RedcodeLexer(RegexLexer):
    """
    A simple Redcode lexer based on ICWS'94.
    Contributed by Adam Blinkinsop <blinks@acm.org>.

    .. versionadded:: 0.8
    """
    name = 'Redcode'
    aliases = ['redcode']
    filenames = ['*.cw']

    opcodes = ['DAT','MOV','ADD','SUB','MUL','DIV','MOD',
               'JMP','JMZ','JMN','DJN','CMP','SLT','SPL',
               'ORG','EQU','END']
    modifiers = ['A','B','AB','BA','F','X','I']

    tokens = {
        'root': [
            # Whitespace:
            (r'\s+', Text),
            (r';.*$', Comment.Single),
            # Lexemes:
            #  Identifiers
            (r'\b(%s)\b' % '|'.join(opcodes), Name.Function),
            (r'\b(%s)\b' % '|'.join(modifiers), Name.Decorator),
            (r'[A-Za-z_][A-Za-z_0-9]+', Name),
            #  Operators
            (r'[-+*/%]', Operator),
            (r'[#$@<>]', Operator), # mode
            (r'[.,]', Punctuation), # mode
            #  Numbers
            (r'[-+]?\d+', Number.Integer),
        ],
    }


class MOOCodeLexer(RegexLexer):
    """
    For `MOOCode <http://www.moo.mud.org/>`_ (the MOO scripting
    language).

    .. versionadded:: 0.9
    """
    name = 'MOOCode'
    filenames = ['*.moo']
    aliases = ['moocode', 'moo']
    mimetypes = ['text/x-moocode']

    tokens = {
        'root' : [
            # Numbers
            (r'(0|[1-9][0-9_]*)', Number.Integer),
            # Strings
            (r'"(\\\\|\\"|[^"])*"', String),
            # exceptions
            (r'(E_PERM|E_DIV)', Name.Exception),
            # db-refs
            (r'((#[-0-9]+)|(\$[a-z_A-Z0-9]+))', Name.Entity),
            # Keywords
            (r'\b(if|else|elseif|endif|for|endfor|fork|endfork|while'
             r'|endwhile|break|continue|return|try'
             r'|except|endtry|finally|in)\b', Keyword),
            # builtins
            (r'(random|length)', Name.Builtin),
            # special variables
            (r'(player|caller|this|args)', Name.Variable.Instance),
            # skip whitespace
            (r'\s+', Text),
            (r'\n', Text),
            # other operators
            (r'([!;=,{}&\|:\.\[\]@\(\)\<\>\?]+)', Operator),
            # function call
            (r'([a-z_A-Z0-9]+)(\()', bygroups(Name.Function, Operator)),
            # variables
            (r'([a-zA-Z_0-9]+)', Text),
        ]
    }


class SmalltalkLexer(RegexLexer):
    """
    For `Smalltalk <http://www.smalltalk.org/>`_ syntax.
    Contributed by Stefan Matthias Aust.
    Rewritten by Nils Winter.

    .. versionadded:: 0.10
    """
    name = 'Smalltalk'
    filenames = ['*.st']
    aliases = ['smalltalk', 'squeak', 'st']
    mimetypes = ['text/x-smalltalk']

    tokens = {
        'root' : [
            (r'(<)(\w+:)(.*?)(>)', bygroups(Text, Keyword, Text, Text)),
            include('squeak fileout'),
            include('whitespaces'),
            include('method definition'),
            (r'(\|)([\w\s]*)(\|)', bygroups(Operator, Name.Variable, Operator)),
            include('objects'),
            (r'\^|\:=|\_', Operator),
            # temporaries
            (r'[\]({}.;!]', Text),
        ],
        'method definition' : [
            # Not perfect can't allow whitespaces at the beginning and the
            # without breaking everything
            (r'([a-zA-Z]+\w*:)(\s*)(\w+)',
             bygroups(Name.Function, Text, Name.Variable)),
            (r'^(\b[a-zA-Z]+\w*\b)(\s*)$', bygroups(Name.Function, Text)),
            (r'^([-+*/\\~<>=|&!?,@%]+)(\s*)(\w+)(\s*)$',
             bygroups(Name.Function, Text, Name.Variable, Text)),
        ],
        'blockvariables' : [
            include('whitespaces'),
            (r'(:)(\s*)(\w+)',
             bygroups(Operator, Text, Name.Variable)),
            (r'\|', Operator, '#pop'),
            (r'', Text, '#pop'), # else pop
        ],
        'literals' : [
            (r"'(''|[^'])*'", String, 'afterobject'),
            (r'\$.', String.Char, 'afterobject'),
            (r'#\(', String.Symbol, 'parenth'),
            (r'\)', Text, 'afterobject'),
            (r'(\d+r)?-?\d+(\.\d+)?(e-?\d+)?', Number, 'afterobject'),
        ],
        '_parenth_helper' : [
            include('whitespaces'),
            (r'(\d+r)?-?\d+(\.\d+)?(e-?\d+)?', Number),
            (r'[-+*/\\~<>=|&#!?,@%\w:]+', String.Symbol),
            # literals
            (r"'(''|[^'])*'", String),
            (r'\$.', String.Char),
            (r'#*\(', String.Symbol, 'inner_parenth'),
        ],
        'parenth' : [
            # This state is a bit tricky since
            # we can't just pop this state
            (r'\)', String.Symbol, ('root', 'afterobject')),
            include('_parenth_helper'),
        ],
        'inner_parenth': [
            (r'\)', String.Symbol, '#pop'),
            include('_parenth_helper'),
        ],
        'whitespaces' : [
            # skip whitespace and comments
            (r'\s+', Text),
            (r'"(""|[^"])*"', Comment),
        ],
        'objects' : [
            (r'\[', Text, 'blockvariables'),
            (r'\]', Text, 'afterobject'),
            (r'\b(self|super|true|false|nil|thisContext)\b',
             Name.Builtin.Pseudo, 'afterobject'),
            (r'\b[A-Z]\w*(?!:)\b', Name.Class, 'afterobject'),
            (r'\b[a-z]\w*(?!:)\b', Name.Variable, 'afterobject'),
            (r'#("(""|[^"])*"|[-+*/\\~<>=|&!?,@%]+|[\w:]+)',
             String.Symbol, 'afterobject'),
            include('literals'),
        ],
        'afterobject' : [
            (r'! !$', Keyword , '#pop'), # squeak chunk delimiter
            include('whitespaces'),
            (r'\b(ifTrue:|ifFalse:|whileTrue:|whileFalse:|timesRepeat:)',
             Name.Builtin, '#pop'),
            (r'\b(new\b(?!:))', Name.Builtin),
            (r'\:=|\_', Operator, '#pop'),
            (r'\b[a-zA-Z]+\w*:', Name.Function, '#pop'),
            (r'\b[a-zA-Z]+\w*', Name.Function),
            (r'\w+:?|[-+*/\\~<>=|&!?,@%]+', Name.Function, '#pop'),
            (r'\.', Punctuation, '#pop'),
            (r';', Punctuation),
            (r'[\])}]', Text),
            (r'[\[({]', Text, '#pop'),
        ],
        'squeak fileout' : [
            # Squeak fileout format (optional)
            (r'^"(""|[^"])*"!', Keyword),
            (r"^'(''|[^'])*'!", Keyword),
            (r'^(!)(\w+)( commentStamp: )(.*?)( prior: .*?!\n)(.*?)(!)',
                bygroups(Keyword, Name.Class, Keyword, String, Keyword, Text, Keyword)),
            (r"^(!)(\w+(?: class)?)( methodsFor: )('(?:''|[^'])*')(.*?!)",
                bygroups(Keyword, Name.Class, Keyword, String, Keyword)),
            (r'^(\w+)( subclass: )(#\w+)'
             r'(\s+instanceVariableNames: )(.*?)'
             r'(\s+classVariableNames: )(.*?)'
             r'(\s+poolDictionaries: )(.*?)'
             r'(\s+category: )(.*?)(!)',
                bygroups(Name.Class, Keyword, String.Symbol, Keyword, String, Keyword,
                         String, Keyword, String, Keyword, String, Keyword)),
            (r'^(\w+(?: class)?)(\s+instanceVariableNames: )(.*?)(!)',
                bygroups(Name.Class, Keyword, String, Keyword)),
            (r'(!\n)(\].*)(! !)$', bygroups(Keyword, Text, Keyword)),
            (r'! !$', Keyword),
        ],
    }


class LogtalkLexer(RegexLexer):
    """
    For `Logtalk <http://logtalk.org/>`_ source code.

    .. versionadded:: 0.10
    """

    name = 'Logtalk'
    aliases = ['logtalk']
    filenames = ['*.lgt']
    mimetypes = ['text/x-logtalk']

    tokens = {
        'root': [
            # Directives
            (r'^\s*:-\s',Punctuation,'directive'),
            # Comments
            (r'%.*?\n', Comment),
            (r'/\*(.|\n)*?\*/',Comment),
            # Whitespace
            (r'\n', Text),
            (r'\s+', Text),
            # Numbers
            (r"0'.", Number),
            (r'0b[01]+', Number),
            (r'0o[0-7]+', Number),
            (r'0x[0-9a-fA-F]+', Number),
            (r'\d+\.?\d*((e|E)(\+|-)?\d+)?', Number),
            # Variables
            (r'([A-Z_][a-zA-Z0-9_]*)', Name.Variable),
            # Event handlers
            (r'(after|before)(?=[(])', Keyword),
            # Execution-context methods
            (r'(parameter|this|se(lf|nder))(?=[(])', Keyword),
            # Reflection
            (r'(current_predicate|predicate_property)(?=[(])', Keyword),
            # DCGs and term expansion
            (r'(expand_(goal|term)|(goal|term)_expansion|phrase)(?=[(])',
             Keyword),
            # Entity
            (r'(abolish|c(reate|urrent))_(object|protocol|category)(?=[(])',
             Keyword),
            (r'(object|protocol|category)_property(?=[(])', Keyword),
            # Entity relations
            (r'co(mplements_object|nforms_to_protocol)(?=[(])', Keyword),
            (r'extends_(object|protocol|category)(?=[(])', Keyword),
            (r'imp(lements_protocol|orts_category)(?=[(])', Keyword),
            (r'(instantiat|specializ)es_class(?=[(])', Keyword),
            # Events
            (r'(current_event|(abolish|define)_events)(?=[(])', Keyword),
            # Flags
            (r'(current|set)_logtalk_flag(?=[(])', Keyword),
            # Compiling, loading, and library paths
            (r'logtalk_(compile|l(ibrary_path|oad_context|oad))(?=[(])',
             Keyword),
            # Database
            (r'(clause|retract(all)?)(?=[(])', Keyword),
            (r'a(bolish|ssert(a|z))(?=[(])', Keyword),
            # Control constructs
            (r'(ca(ll|tch)|throw)(?=[(])', Keyword),
            (r'(fail|true)\b', Keyword),
            # All solutions
            (r'((bag|set)of|f(ind|or)all)(?=[(])', Keyword),
            # Multi-threading meta-predicates
            (r'threaded(_(call|once|ignore|exit|peek|wait|notify))?(?=[(])',
             Keyword),
            # Term unification
            (r'unify_with_occurs_check(?=[(])', Keyword),
            # Term creation and decomposition
            (r'(functor|arg|copy_term|numbervars)(?=[(])', Keyword),
            # Evaluable functors
            (r'(rem|mod|abs|sign)(?=[(])', Keyword),
            (r'float(_(integer|fractional)_part)?(?=[(])', Keyword),
            (r'(floor|truncate|round|ceiling)(?=[(])', Keyword),
            # Other arithmetic functors
            (r'(cos|atan|exp|log|s(in|qrt))(?=[(])', Keyword),
            # Term testing
            (r'(var|atom(ic)?|integer|float|c(allable|ompound)|n(onvar|umber)|'
             r'ground)(?=[(])', Keyword),
            # Term comparison
            (r'compare(?=[(])', Keyword),
            # Stream selection and control
            (r'(curren|se)t_(in|out)put(?=[(])', Keyword),
            (r'(open|close)(?=[(])', Keyword),
            (r'flush_output(?=[(])', Keyword),
            (r'(at_end_of_stream|flush_output)\b', Keyword),
            (r'(stream_property|at_end_of_stream|set_stream_position)(?=[(])',
             Keyword),
            # Character and byte input/output
            (r'(nl|(get|peek|put)_(byte|c(har|ode)))(?=[(])', Keyword),
            (r'\bnl\b', Keyword),
            # Term input/output
            (r'read(_term)?(?=[(])', Keyword),
            (r'write(q|_(canonical|term))?(?=[(])', Keyword),
            (r'(current_)?op(?=[(])', Keyword),
            (r'(current_)?char_conversion(?=[(])', Keyword),
            # Atomic term processing
            (r'atom_(length|c(hars|o(ncat|des)))(?=[(])', Keyword),
            (r'(char_code|sub_atom)(?=[(])', Keyword),
            (r'number_c(har|ode)s(?=[(])', Keyword),
            # Implementation defined hooks functions
            (r'(se|curren)t_prolog_flag(?=[(])', Keyword),
            (r'\bhalt\b', Keyword),
            (r'halt(?=[(])', Keyword),
            # Message sending operators
            (r'(::|:|\^\^)', Operator),
            # External call
            (r'[{}]', Keyword),
            # Logic and control
            (r'\b(ignore|once)(?=[(])', Keyword),
            (r'\brepeat\b', Keyword),
            # Sorting
            (r'(key)?sort(?=[(])', Keyword),
            # Bitwise functors
            (r'(>>|<<|/\\|\\\\|\\)', Operator),
            # Arithemtic evaluation
            (r'\bis\b', Keyword),
            # Arithemtic comparison
            (r'(=:=|=\\=|<|=<|>=|>)', Operator),
            # Term creation and decomposition
            (r'=\.\.', Operator),
            # Term unification
            (r'(=|\\=)', Operator),
            # Term comparison
            (r'(==|\\==|@=<|@<|@>=|@>)', Operator),
            # Evaluable functors
            (r'(//|[-+*/])', Operator),
            (r'\b(e|pi|mod|rem)\b', Operator),
            # Other arithemtic functors
            (r'\b\*\*\b', Operator),
            # DCG rules
            (r'-->', Operator),
            # Control constructs
            (r'([!;]|->)', Operator),
            # Logic and control
            (r'\\+', Operator),
            # Mode operators
            (r'[?@]', Operator),
            # Existential quantifier
            (r'\^', Operator),
            # Strings
            (r'"(\\\\|\\"|[^"])*"', String),
            # Ponctuation
            (r'[()\[\],.|]', Text),
            # Atoms
            (r"[a-z][a-zA-Z0-9_]*", Text),
            (r"'", String, 'quoted_atom'),
        ],

        'quoted_atom': [
            (r"''", String),
            (r"'", String, '#pop'),
            (r'\\([\\abfnrtv"\']|(x[a-fA-F0-9]+|[0-7]+)\\)', String.Escape),
            (r"[^\\'\n]+", String),
            (r'\\', String),
        ],

        'directive': [
            # Conditional compilation directives
            (r'(el)?if(?=[(])', Keyword, 'root'),
            (r'(e(lse|ndif))[.]', Keyword, 'root'),
            # Entity directives
            (r'(category|object|protocol)(?=[(])', Keyword, 'entityrelations'),
            (r'(end_(category|object|protocol))[.]',Keyword, 'root'),
            # Predicate scope directives
            (r'(public|protected|private)(?=[(])', Keyword, 'root'),
            # Other directives
            (r'e(n(coding|sure_loaded)|xport)(?=[(])', Keyword, 'root'),
            (r'in(fo|itialization)(?=[(])', Keyword, 'root'),
            (r'(dynamic|synchronized|threaded)[.]', Keyword, 'root'),
            (r'(alias|d(ynamic|iscontiguous)|m(eta_predicate|ode|ultifile)|'
             r's(et_(logtalk|prolog)_flag|ynchronized))(?=[(])',
             Keyword, 'root'),
            (r'op(?=[(])', Keyword, 'root'),
            (r'(c(alls|oinductive)|reexport|use(s|_module))(?=[(])',
             Keyword, 'root'),
            (r'[a-z][a-zA-Z0-9_]*(?=[(])', Text, 'root'),
            (r'[a-z][a-zA-Z0-9_]*[.]', Text, 'root'),
        ],

        'entityrelations': [
            (r'(complements|extends|i(nstantiates|mp(lements|orts))|specializes)'
             r'(?=[(])', Keyword),
            # Numbers
            (r"0'.", Number),
            (r'0b[01]+', Number),
            (r'0o[0-7]+', Number),
            (r'0x[0-9a-fA-F]+', Number),
            (r'\d+\.?\d*((e|E)(\+|-)?\d+)?', Number),
            # Variables
            (r'([A-Z_][a-zA-Z0-9_]*)', Name.Variable),
            # Atoms
            (r"[a-z][a-zA-Z0-9_]*", Text),
            (r"'", String, 'quoted_atom'),
            # Strings
            (r'"(\\\\|\\"|[^"])*"', String),
            # End of entity-opening directive
            (r'([)]\.)', Text, 'root'),
            # Scope operator
            (r'(::)', Operator),
            # Ponctuation
            (r'[()\[\],.|]', Text),
            # Comments
            (r'%.*?\n', Comment),
            (r'/\*(.|\n)*?\*/',Comment),
            # Whitespace
            (r'\n', Text),
            (r'\s+', Text),
        ]
    }

    def analyse_text(text):
        if ':- object(' in text:
            return True
        if ':- protocol(' in text:
            return True
        if ':- category(' in text:
            return True
        return False


def _shortened(word):
    dpos = word.find('$')
    return '|'.join([word[:dpos] + word[dpos+1:i] + r'\b'
                     for i in range(len(word), dpos, -1)])
def _shortened_many(*words):
    return '|'.join(map(_shortened, words))

class GnuplotLexer(RegexLexer):
    """
    For `Gnuplot <http://gnuplot.info/>`_ plotting scripts.

    .. versionadded:: 0.11
    """

    name = 'Gnuplot'
    aliases = ['gnuplot']
    filenames = ['*.plot', '*.plt']
    mimetypes = ['text/x-gnuplot']

    tokens = {
        'root': [
            include('whitespace'),
            (_shortened('bi$nd'), Keyword, 'bind'),
            (_shortened_many('ex$it', 'q$uit'), Keyword, 'quit'),
            (_shortened('f$it'), Keyword, 'fit'),
            (r'(if)(\s*)(\()', bygroups(Keyword, Text, Punctuation), 'if'),
            (r'else\b', Keyword),
            (_shortened('pa$use'), Keyword, 'pause'),
            (_shortened_many('p$lot', 'rep$lot', 'sp$lot'), Keyword, 'plot'),
            (_shortened('sa$ve'), Keyword, 'save'),
            (_shortened('se$t'), Keyword, ('genericargs', 'optionarg')),
            (_shortened_many('sh$ow', 'uns$et'),
             Keyword, ('noargs', 'optionarg')),
            (_shortened_many('low$er', 'ra$ise', 'ca$ll', 'cd$', 'cl$ear',
                             'h$elp', '\\?$', 'hi$story', 'l$oad', 'pr$int',
                             'pwd$', 're$read', 'res$et', 'scr$eendump',
                             'she$ll', 'sy$stem', 'up$date'),
             Keyword, 'genericargs'),
            (_shortened_many('pwd$', 're$read', 'res$et', 'scr$eendump',
                             'she$ll', 'test$'),
             Keyword, 'noargs'),
            ('([a-zA-Z_][a-zA-Z0-9_]*)(\s*)(=)',
             bygroups(Name.Variable, Text, Operator), 'genericargs'),
            ('([a-zA-Z_][a-zA-Z0-9_]*)(\s*\(.*?\)\s*)(=)',
             bygroups(Name.Function, Text, Operator), 'genericargs'),
            (r'@[a-zA-Z_][a-zA-Z0-9_]*', Name.Constant), # macros
            (r';', Keyword),
        ],
        'comment': [
            (r'[^\\\n]', Comment),
            (r'\\\n', Comment),
            (r'\\', Comment),
            # don't add the newline to the Comment token
            ('', Comment, '#pop'),
        ],
        'whitespace': [
            ('#', Comment, 'comment'),
            (r'[ \t\v\f]+', Text),
        ],
        'noargs': [
            include('whitespace'),
            # semicolon and newline end the argument list
            (r';', Punctuation, '#pop'),
            (r'\n', Text, '#pop'),
        ],
        'dqstring': [
            (r'"', String, '#pop'),
            (r'\\([\\abfnrtv"\']|x[a-fA-F0-9]{2,4}|[0-7]{1,3})', String.Escape),
            (r'[^\\"\n]+', String), # all other characters
            (r'\\\n', String), # line continuation
            (r'\\', String), # stray backslash
            (r'\n', String, '#pop'), # newline ends the string too
        ],
        'sqstring': [
            (r"''", String), # escaped single quote
            (r"'", String, '#pop'),
            (r"[^\\'\n]+", String), # all other characters
            (r'\\\n', String), # line continuation
            (r'\\', String), # normal backslash
            (r'\n', String, '#pop'), # newline ends the string too
        ],
        'genericargs': [
            include('noargs'),
            (r'"', String, 'dqstring'),
            (r"'", String, 'sqstring'),
            (r'(\d+\.\d*|\.\d+|\d+)[eE][+-]?\d+', Number.Float),
            (r'(\d+\.\d*|\.\d+)', Number.Float),
            (r'-?\d+', Number.Integer),
            ('[,.~!%^&*+=|?:<>/-]', Operator),
            ('[{}()\[\]]', Punctuation),
            (r'(eq|ne)\b', Operator.Word),
            (r'([a-zA-Z_][a-zA-Z0-9_]*)(\s*)(\()',
             bygroups(Name.Function, Text, Punctuation)),
            (r'[a-zA-Z_][a-zA-Z0-9_]*', Name),
            (r'@[a-zA-Z_][a-zA-Z0-9_]*', Name.Constant), # macros
            (r'\\\n', Text),
        ],
        'optionarg': [
            include('whitespace'),
            (_shortened_many(
                "a$ll","an$gles","ar$row","au$toscale","b$ars","bor$der",
                "box$width","cl$abel","c$lip","cn$trparam","co$ntour","da$ta",
                "data$file","dg$rid3d","du$mmy","enc$oding","dec$imalsign",
                "fit$","font$path","fo$rmat","fu$nction","fu$nctions","g$rid",
                "hid$den3d","his$torysize","is$osamples","k$ey","keyt$itle",
                "la$bel","li$nestyle","ls$","loa$dpath","loc$ale","log$scale",
                "mac$ros","map$ping","map$ping3d","mar$gin","lmar$gin",
                "rmar$gin","tmar$gin","bmar$gin","mo$use","multi$plot",
                "mxt$ics","nomxt$ics","mx2t$ics","nomx2t$ics","myt$ics",
                "nomyt$ics","my2t$ics","nomy2t$ics","mzt$ics","nomzt$ics",
                "mcbt$ics","nomcbt$ics","of$fsets","or$igin","o$utput",
                "pa$rametric","pm$3d","pal$ette","colorb$ox","p$lot",
                "poi$ntsize","pol$ar","pr$int","obj$ect","sa$mples","si$ze",
                "st$yle","su$rface","table$","t$erminal","termo$ptions","ti$cs",
                "ticsc$ale","ticsl$evel","timef$mt","tim$estamp","tit$le",
                "v$ariables","ve$rsion","vi$ew","xyp$lane","xda$ta","x2da$ta",
                "yda$ta","y2da$ta","zda$ta","cbda$ta","xl$abel","x2l$abel",
                "yl$abel","y2l$abel","zl$abel","cbl$abel","xti$cs","noxti$cs",
                "x2ti$cs","nox2ti$cs","yti$cs","noyti$cs","y2ti$cs","noy2ti$cs",
                "zti$cs","nozti$cs","cbti$cs","nocbti$cs","xdti$cs","noxdti$cs",
                "x2dti$cs","nox2dti$cs","ydti$cs","noydti$cs","y2dti$cs",
                "noy2dti$cs","zdti$cs","nozdti$cs","cbdti$cs","nocbdti$cs",
                "xmti$cs","noxmti$cs","x2mti$cs","nox2mti$cs","ymti$cs",
                "noymti$cs","y2mti$cs","noy2mti$cs","zmti$cs","nozmti$cs",
                "cbmti$cs","nocbmti$cs","xr$ange","x2r$ange","yr$ange",
                "y2r$ange","zr$ange","cbr$ange","rr$ange","tr$ange","ur$ange",
                "vr$ange","xzeroa$xis","x2zeroa$xis","yzeroa$xis","y2zeroa$xis",
                "zzeroa$xis","zeroa$xis","z$ero"), Name.Builtin, '#pop'),
        ],
        'bind': [
            ('!', Keyword, '#pop'),
            (_shortened('all$windows'), Name.Builtin),
            include('genericargs'),
        ],
        'quit': [
            (r'gnuplot\b', Keyword),
            include('noargs'),
        ],
        'fit': [
            (r'via\b', Name.Builtin),
            include('plot'),
        ],
        'if': [
            (r'\)', Punctuation, '#pop'),
            include('genericargs'),
        ],
        'pause': [
            (r'(mouse|any|button1|button2|button3)\b', Name.Builtin),
            (_shortened('key$press'), Name.Builtin),
            include('genericargs'),
        ],
        'plot': [
            (_shortened_many('ax$es', 'axi$s', 'bin$ary', 'ev$ery', 'i$ndex',
                             'mat$rix', 's$mooth', 'thru$', 't$itle',
                             'not$itle', 'u$sing', 'w$ith'),
             Name.Builtin),
            include('genericargs'),
        ],
        'save': [
            (_shortened_many('f$unctions', 's$et', 't$erminal', 'v$ariables'),
             Name.Builtin),
            include('genericargs'),
        ],
    }


class PovrayLexer(RegexLexer):
    """
    For `Persistence of Vision Raytracer <http://www.povray.org/>`_ files.

    .. versionadded:: 0.11
    """
    name = 'POVRay'
    aliases = ['pov']
    filenames = ['*.pov', '*.inc']
    mimetypes = ['text/x-povray']

    tokens = {
        'root': [
            (r'/\*[\w\W]*?\*/', Comment.Multiline),
            (r'//.*\n', Comment.Single),
            (r'(?s)"(?:\\.|[^"\\])+"', String.Double),
            (r'#(debug|default|else|end|error|fclose|fopen|ifdef|ifndef|'
             r'include|range|read|render|statistics|switch|undef|version|'
             r'warning|while|write|define|macro|local|declare)\b',
             Comment.Preproc),
            (r'\b(aa_level|aa_threshold|abs|acos|acosh|adaptive|adc_bailout|'
             r'agate|agate_turb|all|alpha|ambient|ambient_light|angle|'
             r'aperture|arc_angle|area_light|asc|asin|asinh|assumed_gamma|'
             r'atan|atan2|atanh|atmosphere|atmospheric_attenuation|'
             r'attenuating|average|background|black_hole|blue|blur_samples|'
             r'bounded_by|box_mapping|bozo|break|brick|brick_size|'
             r'brightness|brilliance|bumps|bumpy1|bumpy2|bumpy3|bump_map|'
             r'bump_size|case|caustics|ceil|checker|chr|clipped_by|clock|'
             r'color|color_map|colour|colour_map|component|composite|concat|'
             r'confidence|conic_sweep|constant|control0|control1|cos|cosh|'
             r'count|crackle|crand|cube|cubic_spline|cylindrical_mapping|'
             r'debug|declare|default|degrees|dents|diffuse|direction|'
             r'distance|distance_maximum|div|dust|dust_type|eccentricity|'
             r'else|emitting|end|error|error_bound|exp|exponent|'
             r'fade_distance|fade_power|falloff|falloff_angle|false|'
             r'file_exists|filter|finish|fisheye|flatness|flip|floor|'
             r'focal_point|fog|fog_alt|fog_offset|fog_type|frequency|gif|'
             r'global_settings|glowing|gradient|granite|gray_threshold|'
             r'green|halo|hexagon|hf_gray_16|hierarchy|hollow|hypercomplex|'
             r'if|ifdef|iff|image_map|incidence|include|int|interpolate|'
             r'inverse|ior|irid|irid_wavelength|jitter|lambda|leopard|'
             r'linear|linear_spline|linear_sweep|location|log|looks_like|'
             r'look_at|low_error_factor|mandel|map_type|marble|material_map|'
             r'matrix|max|max_intersections|max_iteration|max_trace_level|'
             r'max_value|metallic|min|minimum_reuse|mod|mortar|'
             r'nearest_count|no|normal|normal_map|no_shadow|number_of_waves|'
             r'octaves|off|offset|omega|omnimax|on|once|onion|open|'
             r'orthographic|panoramic|pattern1|pattern2|pattern3|'
             r'perspective|pgm|phase|phong|phong_size|pi|pigment|'
             r'pigment_map|planar_mapping|png|point_at|pot|pow|ppm|'
             r'precision|pwr|quadratic_spline|quaternion|quick_color|'
             r'quick_colour|quilted|radial|radians|radiosity|radius|rainbow|'
             r'ramp_wave|rand|range|reciprocal|recursion_limit|red|'
             r'reflection|refraction|render|repeat|rgb|rgbf|rgbft|rgbt|'
             r'right|ripples|rotate|roughness|samples|scale|scallop_wave|'
             r'scattering|seed|shadowless|sin|sine_wave|sinh|sky|sky_sphere|'
             r'slice|slope_map|smooth|specular|spherical_mapping|spiral|'
             r'spiral1|spiral2|spotlight|spotted|sqr|sqrt|statistics|str|'
             r'strcmp|strength|strlen|strlwr|strupr|sturm|substr|switch|sys|'
             r't|tan|tanh|test_camera_1|test_camera_2|test_camera_3|'
             r'test_camera_4|texture|texture_map|tga|thickness|threshold|'
             r'tightness|tile2|tiles|track|transform|translate|transmit|'
             r'triangle_wave|true|ttf|turbulence|turb_depth|type|'
             r'ultra_wide_angle|up|use_color|use_colour|use_index|u_steps|'
             r'val|variance|vaxis_rotate|vcross|vdot|version|vlength|'
             r'vnormalize|volume_object|volume_rendered|vol_with_light|'
             r'vrotate|v_steps|warning|warp|water_level|waves|while|width|'
             r'wood|wrinkles|yes)\b', Keyword),
            (r'(bicubic_patch|blob|box|camera|cone|cubic|cylinder|difference|'
             r'disc|height_field|intersection|julia_fractal|lathe|'
             r'light_source|merge|mesh|object|plane|poly|polygon|prism|'
             r'quadric|quartic|smooth_triangle|sor|sphere|superellipsoid|'
             r'text|torus|triangle|union)\b', Name.Builtin),
            # TODO: <=, etc
            (r'[\[\](){}<>;,]', Punctuation),
            (r'[-+*/=]', Operator),
            (r'\b(x|y|z|u|v)\b', Name.Builtin.Pseudo),
            (r'[a-zA-Z_][a-zA-Z_0-9]*', Name),
            (r'[0-9]+\.[0-9]*', Number.Float),
            (r'\.[0-9]+', Number.Float),
            (r'[0-9]+', Number.Integer),
            (r'\s+', Text),
        ]
    }


class AppleScriptLexer(RegexLexer):
    """
    For `AppleScript source code
    <http://developer.apple.com/documentation/AppleScript/
    Conceptual/AppleScriptLangGuide>`_,
    including `AppleScript Studio
    <http://developer.apple.com/documentation/AppleScript/
    Reference/StudioReference>`_.
    Contributed by Andreas Amann <aamann@mac.com>.
    """

    name = 'AppleScript'
    aliases = ['applescript']
    filenames = ['*.applescript']

    flags = re.MULTILINE | re.DOTALL

    Identifiers = r'[a-zA-Z]\w*'
    Literals = ['AppleScript', 'current application', 'false', 'linefeed',
                'missing value', 'pi','quote', 'result', 'return', 'space',
                'tab', 'text item delimiters', 'true', 'version']
    Classes = ['alias ', 'application ', 'boolean ', 'class ', 'constant ',
               'date ', 'file ', 'integer ', 'list ', 'number ', 'POSIX file ',
               'real ', 'record ', 'reference ', 'RGB color ', 'script ',
               'text ', 'unit types', '(?:Unicode )?text', 'string']
    BuiltIn = ['attachment', 'attribute run', 'character', 'day', 'month',
               'paragraph', 'word', 'year']
    HandlerParams = ['about', 'above', 'against', 'apart from', 'around',
                     'aside from', 'at', 'below', 'beneath', 'beside',
                     'between', 'for', 'given', 'instead of', 'on', 'onto',
                     'out of', 'over', 'since']
    Commands = ['ASCII (character|number)', 'activate', 'beep', 'choose URL',
                'choose application', 'choose color', 'choose file( name)?',
                'choose folder', 'choose from list',
                'choose remote application', 'clipboard info',
                'close( access)?', 'copy', 'count', 'current date', 'delay',
                'delete', 'display (alert|dialog)', 'do shell script',
                'duplicate', 'exists', 'get eof', 'get volume settings',
                'info for', 'launch', 'list (disks|folder)', 'load script',
                'log', 'make', 'mount volume', 'new', 'offset',
                'open( (for access|location))?', 'path to', 'print', 'quit',
                'random number', 'read', 'round', 'run( script)?',
                'say', 'scripting components',
                'set (eof|the clipboard to|volume)', 'store script',
                'summarize', 'system attribute', 'system info',
                'the clipboard', 'time to GMT', 'write', 'quoted form']
    References = ['(in )?back of', '(in )?front of', '[0-9]+(st|nd|rd|th)',
                  'first', 'second', 'third', 'fourth', 'fifth', 'sixth',
                  'seventh', 'eighth', 'ninth', 'tenth', 'after', 'back',
                  'before', 'behind', 'every', 'front', 'index', 'last',
                  'middle', 'some', 'that', 'through', 'thru', 'where', 'whose']
    Operators = ["and", "or", "is equal", "equals", "(is )?equal to", "is not",
                 "isn't", "isn't equal( to)?", "is not equal( to)?",
                 "doesn't equal", "does not equal", "(is )?greater than",
                 "comes after", "is not less than or equal( to)?",
                 "isn't less than or equal( to)?", "(is )?less than",
                 "comes before", "is not greater than or equal( to)?",
                 "isn't greater than or equal( to)?",
                 "(is  )?greater than or equal( to)?", "is not less than",
                 "isn't less than", "does not come before",
                 "doesn't come before", "(is )?less than or equal( to)?",
                 "is not greater than", "isn't greater than",
                 "does not come after", "doesn't come after", "starts? with",
                 "begins? with", "ends? with", "contains?", "does not contain",
                 "doesn't contain", "is in", "is contained by", "is not in",
                 "is not contained by", "isn't contained by", "div", "mod",
                 "not", "(a  )?(ref( to)?|reference to)", "is", "does"]
    Control = ['considering', 'else', 'error', 'exit', 'from', 'if',
               'ignoring', 'in', 'repeat', 'tell', 'then', 'times', 'to',
               'try', 'until', 'using terms from', 'while', 'whith',
               'with timeout( of)?', 'with transaction', 'by', 'continue',
               'end', 'its?', 'me', 'my', 'return', 'of' , 'as']
    Declarations = ['global', 'local', 'prop(erty)?', 'set', 'get']
    Reserved = ['but', 'put', 'returning', 'the']
    StudioClasses = ['action cell', 'alert reply', 'application', 'box',
                     'browser( cell)?', 'bundle', 'button( cell)?', 'cell',
                     'clip view', 'color well', 'color-panel',
                     'combo box( item)?', 'control',
                     'data( (cell|column|item|row|source))?', 'default entry',
                     'dialog reply', 'document', 'drag info', 'drawer',
                     'event', 'font(-panel)?', 'formatter',
                     'image( (cell|view))?', 'matrix', 'menu( item)?', 'item',
                     'movie( view)?', 'open-panel', 'outline view', 'panel',
                     'pasteboard', 'plugin', 'popup button',
                     'progress indicator', 'responder', 'save-panel',
                     'scroll view', 'secure text field( cell)?', 'slider',
                     'sound', 'split view', 'stepper', 'tab view( item)?',
                     'table( (column|header cell|header view|view))',
                     'text( (field( cell)?|view))?', 'toolbar( item)?',
                     'user-defaults', 'view', 'window']
    StudioEvents = ['accept outline drop', 'accept table drop', 'action',
                    'activated', 'alert ended', 'awake from nib', 'became key',
                    'became main', 'begin editing', 'bounds changed',
                    'cell value', 'cell value changed', 'change cell value',
                    'change item value', 'changed', 'child of item',
                    'choose menu item', 'clicked', 'clicked toolbar item',
                    'closed', 'column clicked', 'column moved',
                    'column resized', 'conclude drop', 'data representation',
                    'deminiaturized', 'dialog ended', 'document nib name',
                    'double clicked', 'drag( (entered|exited|updated))?',
                    'drop', 'end editing', 'exposed', 'idle', 'item expandable',
                    'item value', 'item value changed', 'items changed',
                    'keyboard down', 'keyboard up', 'launched',
                    'load data representation', 'miniaturized', 'mouse down',
                    'mouse dragged', 'mouse entered', 'mouse exited',
                    'mouse moved', 'mouse up', 'moved',
                    'number of browser rows', 'number of items',
                    'number of rows', 'open untitled', 'opened', 'panel ended',
                    'parameters updated', 'plugin loaded', 'prepare drop',
                    'prepare outline drag', 'prepare outline drop',
                    'prepare table drag', 'prepare table drop',
                    'read from file', 'resigned active', 'resigned key',
                    'resigned main', 'resized( sub views)?',
                    'right mouse down', 'right mouse dragged',
                    'right mouse up', 'rows changed', 'scroll wheel',
                    'selected tab view item', 'selection changed',
                    'selection changing', 'should begin editing',
                    'should close', 'should collapse item',
                    'should end editing', 'should expand item',
                    'should open( untitled)?',
                    'should quit( after last window closed)?',
                    'should select column', 'should select item',
                    'should select row', 'should select tab view item',
                    'should selection change', 'should zoom', 'shown',
                    'update menu item', 'update parameters',
                    'update toolbar item', 'was hidden', 'was miniaturized',
                    'will become active', 'will close', 'will dismiss',
                    'will display browser cell', 'will display cell',
                    'will display item cell', 'will display outline cell',
                    'will finish launching', 'will hide', 'will miniaturize',
                    'will move', 'will open', 'will pop up', 'will quit',
                    'will resign active', 'will resize( sub views)?',
                    'will select tab view item', 'will show', 'will zoom',
                    'write to file', 'zoomed']
    StudioCommands = ['animate', 'append', 'call method', 'center',
                      'close drawer', 'close panel', 'display',
                      'display alert', 'display dialog', 'display panel', 'go',
                      'hide', 'highlight', 'increment', 'item for',
                      'load image', 'load movie', 'load nib', 'load panel',
                      'load sound', 'localized string', 'lock focus', 'log',
                      'open drawer', 'path for', 'pause', 'perform action',
                      'play', 'register', 'resume', 'scroll', 'select( all)?',
                      'show', 'size to fit', 'start', 'step back',
                      'step forward', 'stop', 'synchronize', 'unlock focus',
                      'update']
    StudioProperties = ['accepts arrow key', 'action method', 'active',
                        'alignment', 'allowed identifiers',
                        'allows branch selection', 'allows column reordering',
                        'allows column resizing', 'allows column selection',
                        'allows customization',
                        'allows editing text attributes',
                        'allows empty selection', 'allows mixed state',
                        'allows multiple selection', 'allows reordering',
                        'allows undo', 'alpha( value)?', 'alternate image',
                        'alternate increment value', 'alternate title',
                        'animation delay', 'associated file name',
                        'associated object', 'auto completes', 'auto display',
                        'auto enables items', 'auto repeat',
                        'auto resizes( outline column)?',
                        'auto save expanded items', 'auto save name',
                        'auto save table columns', 'auto saves configuration',
                        'auto scroll', 'auto sizes all columns to fit',
                        'auto sizes cells', 'background color', 'bezel state',
                        'bezel style', 'bezeled', 'border rect', 'border type',
                        'bordered', 'bounds( rotation)?', 'box type',
                        'button returned', 'button type',
                        'can choose directories', 'can choose files',
                        'can draw', 'can hide',
                        'cell( (background color|size|type))?', 'characters',
                        'class', 'click count', 'clicked( data)? column',
                        'clicked data item', 'clicked( data)? row',
                        'closeable', 'collating', 'color( (mode|panel))',
                        'command key down', 'configuration',
                        'content(s| (size|view( margins)?))?', 'context',
                        'continuous', 'control key down', 'control size',
                        'control tint', 'control view',
                        'controller visible', 'coordinate system',
                        'copies( on scroll)?', 'corner view', 'current cell',
                        'current column', 'current( field)?  editor',
                        'current( menu)? item', 'current row',
                        'current tab view item', 'data source',
                        'default identifiers', 'delta (x|y|z)',
                        'destination window', 'directory', 'display mode',
                        'displayed cell', 'document( (edited|rect|view))?',
                        'double value', 'dragged column', 'dragged distance',
                        'dragged items', 'draws( cell)? background',
                        'draws grid', 'dynamically scrolls', 'echos bullets',
                        'edge', 'editable', 'edited( data)? column',
                        'edited data item', 'edited( data)? row', 'enabled',
                        'enclosing scroll view', 'ending page',
                        'error handling', 'event number', 'event type',
                        'excluded from windows menu', 'executable path',
                        'expanded', 'fax number', 'field editor', 'file kind',
                        'file name', 'file type', 'first responder',
                        'first visible column', 'flipped', 'floating',
                        'font( panel)?', 'formatter', 'frameworks path',
                        'frontmost', 'gave up', 'grid color', 'has data items',
                        'has horizontal ruler', 'has horizontal scroller',
                        'has parent data item', 'has resize indicator',
                        'has shadow', 'has sub menu', 'has vertical ruler',
                        'has vertical scroller', 'header cell', 'header view',
                        'hidden', 'hides when deactivated', 'highlights by',
                        'horizontal line scroll', 'horizontal page scroll',
                        'horizontal ruler view', 'horizontally resizable',
                        'icon image', 'id', 'identifier',
                        'ignores multiple clicks',
                        'image( (alignment|dims when disabled|frame style|'
                            'scaling))?',
                        'imports graphics', 'increment value',
                        'indentation per level', 'indeterminate', 'index',
                        'integer value', 'intercell spacing', 'item height',
                        'key( (code|equivalent( modifier)?|window))?',
                        'knob thickness', 'label', 'last( visible)? column',
                        'leading offset', 'leaf', 'level', 'line scroll',
                        'loaded', 'localized sort', 'location', 'loop mode',
                        'main( (bunde|menu|window))?', 'marker follows cell',
                        'matrix mode', 'maximum( content)? size',
                        'maximum visible columns',
                        'menu( form representation)?', 'miniaturizable',
                        'miniaturized', 'minimized image', 'minimized title',
                        'minimum column width', 'minimum( content)? size',
                        'modal', 'modified', 'mouse down state',
                        'movie( (controller|file|rect))?', 'muted', 'name',
                        'needs display', 'next state', 'next text',
                        'number of tick marks', 'only tick mark values',
                        'opaque', 'open panel', 'option key down',
                        'outline table column', 'page scroll', 'pages across',
                        'pages down', 'palette label', 'pane splitter',
                        'parent data item', 'parent window', 'pasteboard',
                        'path( (names|separator))?', 'playing',
                        'plays every frame', 'plays selection only', 'position',
                        'preferred edge', 'preferred type', 'pressure',
                        'previous text', 'prompt', 'properties',
                        'prototype cell', 'pulls down', 'rate',
                        'released when closed', 'repeated',
                        'requested print time', 'required file type',
                        'resizable', 'resized column', 'resource path',
                        'returns records', 'reuses columns', 'rich text',
                        'roll over', 'row height', 'rulers visible',
                        'save panel', 'scripts path', 'scrollable',
                        'selectable( identifiers)?', 'selected cell',
                        'selected( data)? columns?', 'selected data items?',
                        'selected( data)? rows?', 'selected item identifier',
                        'selection by rect', 'send action on arrow key',
                        'sends action when done editing', 'separates columns',
                        'separator item', 'sequence number', 'services menu',
                        'shared frameworks path', 'shared support path',
                        'sheet', 'shift key down', 'shows alpha',
                        'shows state by', 'size( mode)?',
                        'smart insert delete enabled', 'sort case sensitivity',
                        'sort column', 'sort order', 'sort type',
                        'sorted( data rows)?', 'sound', 'source( mask)?',
                        'spell checking enabled', 'starting page', 'state',
                        'string value', 'sub menu', 'super menu', 'super view',
                        'tab key traverses cells', 'tab state', 'tab type',
                        'tab view', 'table view', 'tag', 'target( printer)?',
                        'text color', 'text container insert',
                        'text container origin', 'text returned',
                        'tick mark position', 'time stamp',
                        'title(d| (cell|font|height|position|rect))?',
                        'tool tip', 'toolbar', 'trailing offset', 'transparent',
                        'treat packages as directories', 'truncated labels',
                        'types', 'unmodified characters', 'update views',
                        'use sort indicator', 'user defaults',
                        'uses data source', 'uses ruler',
                        'uses threaded animation',
                        'uses title from previous column', 'value wraps',
                        'version',
                        'vertical( (line scroll|page scroll|ruler view))?',
                        'vertically resizable', 'view',
                        'visible( document rect)?', 'volume', 'width', 'window',
                        'windows menu', 'wraps', 'zoomable', 'zoomed']

    tokens = {
        'root': [
            (r'\s+', Text),
            (u'¬\\n', String.Escape),
            (r"'s\s+", Text), # This is a possessive, consider moving
            (r'(--|#).*?$', Comment),
            (r'\(\*', Comment.Multiline, 'comment'),
            (r'[\(\){}!,.:]', Punctuation),
            (u'(«)([^»]+)(»)',
             bygroups(Text, Name.Builtin, Text)),
            (r'\b((?:considering|ignoring)\s*)'
             r'(application responses|case|diacriticals|hyphens|'
             r'numeric strings|punctuation|white space)',
             bygroups(Keyword, Name.Builtin)),
            (u'(-|\\*|\\+|&|≠|>=?|<=?|=|≥|≤|/|÷|\\^)', Operator),
            (r"\b(%s)\b" % '|'.join(Operators), Operator.Word),
            (r'^(\s*(?:on|end)\s+)'
             r'(%s)' % '|'.join(StudioEvents[::-1]),
             bygroups(Keyword, Name.Function)),
            (r'^(\s*)(in|on|script|to)(\s+)', bygroups(Text, Keyword, Text)),
            (r'\b(as )(%s)\b' % '|'.join(Classes),
             bygroups(Keyword, Name.Class)),
            (r'\b(%s)\b' % '|'.join(Literals), Name.Constant),
            (r'\b(%s)\b' % '|'.join(Commands), Name.Builtin),
            (r'\b(%s)\b' % '|'.join(Control), Keyword),
            (r'\b(%s)\b' % '|'.join(Declarations), Keyword),
            (r'\b(%s)\b' % '|'.join(Reserved), Name.Builtin),
            (r'\b(%s)s?\b' % '|'.join(BuiltIn), Name.Builtin),
            (r'\b(%s)\b' % '|'.join(HandlerParams), Name.Builtin),
            (r'\b(%s)\b' % '|'.join(StudioProperties), Name.Attribute),
            (r'\b(%s)s?\b' % '|'.join(StudioClasses), Name.Builtin),
            (r'\b(%s)\b' % '|'.join(StudioCommands), Name.Builtin),
            (r'\b(%s)\b' % '|'.join(References), Name.Builtin),
            (r'"(\\\\|\\"|[^"])*"', String.Double),
            (r'\b(%s)\b' % Identifiers, Name.Variable),
            (r'[-+]?(\d+\.\d*|\d*\.\d+)(E[-+][0-9]+)?', Number.Float),
            (r'[-+]?\d+', Number.Integer),
        ],
        'comment': [
            ('\(\*', Comment.Multiline, '#push'),
            ('\*\)', Comment.Multiline, '#pop'),
            ('[^*(]+', Comment.Multiline),
            ('[*(]', Comment.Multiline),
        ],
    }


class ModelicaLexer(RegexLexer):
    """
    For `Modelica <http://www.modelica.org/>`_ source code.

    .. versionadded:: 1.1
    """
    name = 'Modelica'
    aliases = ['modelica']
    filenames = ['*.mo']
    mimetypes = ['text/x-modelica']

    flags = re.IGNORECASE | re.DOTALL

    tokens = {
        'whitespace': [
            (r'\n', Text),
            (r'\s+', Text),
            (r'\\\n', Text), # line continuation
            (r'//(\n|(.|\n)*?[^\\]\n)', Comment),
            (r'/(\\\n)?\*(.|\n)*?\*(\\\n)?/', Comment),
        ],
        'statements': [
            (r'"', String, 'string'),
            (r'(\d+\.\d*|\.\d+|\d+|\d.)[eE][+-]?\d+[lL]?', Number.Float),
            (r'(\d+\.\d*|\.\d+)', Number.Float),
            (r'\d+[Ll]?', Number.Integer),
            (r'[~!%^&*+=|?:<>/-]', Operator),
            (r'(true|false|NULL|Real|Integer|Boolean)\b', Name.Builtin),
            (r'([a-zA-Z_][\w]*|[\'][^\']+[\'])'
             r'([\[\d,:\]]*)'
             r'(\.([a-zA-Z_][\w]*|[\'][^\']+[\']))+'
             r'([\[\d,:\]]*)', Name.Class),
            (r'(\'[\w\+\-\*\/\^]+\'|\w+)', Name),
            (r'[()\[\]{},.;]', Punctuation),
            (r'\'', Name, 'quoted_ident'),
        ],
        'root': [
            include('whitespace'),
            include('keywords'),
            include('classes'),
            include('functions'),
            include('operators'),
            (r'("<html>|<html>)', Name.Tag, 'html-content'),
            include('statements'),
        ],
        'keywords': [
            (r'(algorithm|annotation|break|connect|constant|constrainedby|'
            r'discrete|each|else|elseif|elsewhen|encapsulated|enumeration|'
            r'equation|exit|expandable|extends|'
            r'external|false|final|flow|for|if|import|impure|in|initial\sequation|'
            r'inner|input|loop|nondiscrete|outer|output|parameter|partial|'
            r'protected|public|pure|redeclare|replaceable|stream|time|then|true|'
            r'when|while|within)\b', Keyword),
        ],
        'functions': [
            (r'(abs|acos|acosh|asin|asinh|atan|atan2|atan3|ceil|cos|cosh|'
             r'cross|diagonal|div|exp|fill|floor|getInstanceName|identity|'
             r'linspace|log|log10|matrix|mod|max|min|ndims|ones|outerProduct|'
             r'product|rem|scalar|semiLinear|skew|sign|sin|sinh|size|'
             r'spatialDistribution|sum|sqrt|symmetric|tan|tanh|transpose|'
             r'vector|zeros)\b', Name.Function),
        ],
        'operators': [
            (r'(actualStream|and|assert|backSample|cardinality|change|Clock|'
             r'delay|der|edge|hold|homotopy|initial|inStream|noClock|noEvent|'
             r'not|or|pre|previous|reinit|return|sample|smooth|'
             r'spatialDistribution|shiftSample|subSample|superSample|terminal|'
             r'terminate)\b', Name.Builtin),
        ],
        'classes': [
            (r'(operator)?(\s+)?(block|class|connector|end|function|model|'
             r'operator|package|record|type)(\s+)'
             r'((?!if|for|when|while)[A-Za-z_]\w*|[\'][^\']+[\'])([;]?)',
             bygroups(Keyword, Text, Keyword, Text, Name.Class, Text))
        ],
        'quoted_ident': [
            (r'\'', Name, '#pop'),
            (r'[^\']+', Name), # all other characters
        ],
        'string': [
            (r'"', String, '#pop'),
            (r'\\([\\abfnrtv"\']|x[a-fA-F0-9]{2,4}|[0-7]{1,3})',
             String.Escape),
            (r'[^\\"\n]+', String), # all other characters
            (r'\\\n', String), # line continuation
            (r'\\', String), # stray backslash
        ],
        'html-content': [
            (r'<\s*/\s*html\s*>"', Name.Tag, '#pop'),
            (r'.+?(?=<\s*/\s*html\s*>)', using(HtmlLexer)),
        ]
    }


class RebolLexer(RegexLexer):
    """
    A `REBOL <http://www.rebol.com/>`_ lexer.

    .. versionadded:: 1.1
    """
    name = 'REBOL'
    aliases = ['rebol']
    filenames = ['*.r', '*.r3']
    mimetypes = ['text/x-rebol']

    flags = re.IGNORECASE | re.MULTILINE

    re.IGNORECASE

    escape_re = r'(?:\^\([0-9a-fA-F]{1,4}\)*)'

    def word_callback(lexer, match):
        word = match.group()

        if re.match(".*:$", word):
            yield match.start(), Generic.Subheading, word
        elif re.match(
            r'(native|alias|all|any|as-string|as-binary|bind|bound\?|case|'
            r'catch|checksum|comment|debase|dehex|exclude|difference|disarm|'
            r'either|else|enbase|foreach|remove-each|form|free|get|get-env|if|'
            r'in|intersect|loop|minimum-of|maximum-of|mold|new-line|'
            r'new-line\?|not|now|prin|print|reduce|compose|construct|repeat|'
            r'reverse|save|script\?|set|shift|switch|throw|to-hex|trace|try|'
            r'type\?|union|unique|unless|unprotect|unset|until|use|value\?|'
            r'while|compress|decompress|secure|open|close|read|read-io|'
            r'write-io|write|update|query|wait|input\?|exp|log-10|log-2|'
            r'log-e|square-root|cosine|sine|tangent|arccosine|arcsine|'
            r'arctangent|protect|lowercase|uppercase|entab|detab|connected\?|'
            r'browse|launch|stats|get-modes|set-modes|to-local-file|'
            r'to-rebol-file|encloak|decloak|create-link|do-browser|bind\?|'
            r'hide|draw|show|size-text|textinfo|offset-to-caret|'
            r'caret-to-offset|local-request-file|rgb-to-hsv|hsv-to-rgb|'
            r'crypt-strength\?|dh-make-key|dh-generate-key|dh-compute-key|'
            r'dsa-make-key|dsa-generate-key|dsa-make-signature|'
            r'dsa-verify-signature|rsa-make-key|rsa-generate-key|'
            r'rsa-encrypt)$', word):
            yield match.start(), Name.Builtin, word
        elif re.match(
            r'(add|subtract|multiply|divide|remainder|power|and~|or~|xor~|'
            r'minimum|maximum|negate|complement|absolute|random|head|tail|'
            r'next|back|skip|at|pick|first|second|third|fourth|fifth|sixth|'
            r'seventh|eighth|ninth|tenth|last|path|find|select|make|to|copy\*|'
            r'insert|remove|change|poke|clear|trim|sort|min|max|abs|cp|'
            r'copy)$', word):
            yield match.start(), Name.Function, word
        elif re.match(
            r'(error|source|input|license|help|install|echo|Usage|with|func|'
            r'throw-on-error|function|does|has|context|probe|\?\?|as-pair|'
            r'mod|modulo|round|repend|about|set-net|append|join|rejoin|reform|'
            r'remold|charset|array|replace|move|extract|forskip|forall|alter|'
            r'first+|also|take|for|forever|dispatch|attempt|what-dir|'
            r'change-dir|clean-path|list-dir|dirize|rename|split-path|delete|'
            r'make-dir|delete-dir|in-dir|confirm|dump-obj|upgrade|what|'
            r'build-tag|process-source|build-markup|decode-cgi|read-cgi|'
            r'write-user|save-user|set-user-name|protect-system|parse-xml|'
            r'cvs-date|cvs-version|do-boot|get-net-info|desktop|layout|'
            r'scroll-para|get-face|alert|set-face|uninstall|unfocus|'
            r'request-dir|center-face|do-events|net-error|decode-url|'
            r'parse-header|parse-header-date|parse-email-addrs|import-email|'
            r'send|build-attach-body|resend|show-popup|hide-popup|open-events|'
            r'find-key-face|do-face|viewtop|confine|find-window|'
            r'insert-event-func|remove-event-func|inform|dump-pane|dump-face|'
            r'flag-face|deflag-face|clear-fields|read-net|vbug|path-thru|'
            r'read-thru|load-thru|do-thru|launch-thru|load-image|'
            r'request-download|do-face-alt|set-font|set-para|get-style|'
            r'set-style|make-face|stylize|choose|hilight-text|hilight-all|'
            r'unlight-text|focus|scroll-drag|clear-face|reset-face|scroll-face|'
            r'resize-face|load-stock|load-stock-block|notify|request|flash|'
            r'request-color|request-pass|request-text|request-list|'
            r'request-date|request-file|dbug|editor|link-relative-path|'
            r'emailer|parse-error)$', word):
            yield match.start(), Keyword.Namespace, word
        elif re.match(
            r'(halt|quit|do|load|q|recycle|call|run|ask|parse|view|unview|'
            r'return|exit|break)$', word):
            yield match.start(), Name.Exception, word
        elif re.match('REBOL$', word):
            yield match.start(), Generic.Heading, word
        elif re.match("to-.*", word):
            yield match.start(), Keyword, word
        elif re.match('(\+|-|\*|/|//|\*\*|and|or|xor|=\?|=|==|<>|<|>|<=|>=)$',
                      word):
            yield match.start(), Operator, word
        elif re.match(".*\?$", word):
            yield match.start(), Keyword, word
        elif re.match(".*\!$", word):
            yield match.start(), Keyword.Type, word
        elif re.match("'.*", word):
            yield match.start(), Name.Variable.Instance, word # lit-word
        elif re.match("#.*", word):
            yield match.start(), Name.Label, word # issue
        elif re.match("%.*", word):
            yield match.start(), Name.Decorator, word # file
        else:
            yield match.start(), Name.Variable, word

    tokens = {
        'root': [
            (r'[^R]+', Comment),
            (r'REBOL\s+\[', Generic.Strong, 'script'),
            (r'R', Comment)
        ],
        'script': [
            (r'\s+', Text),
            (r'#"', String.Char, 'char'),
            (r'#{[0-9a-fA-F]*}', Number.Hex),
            (r'2#{', Number.Hex, 'bin2'),
            (r'64#{[0-9a-zA-Z+/=\s]*}', Number.Hex),
            (r'"', String, 'string'),
            (r'{', String, 'string2'),
            (r';#+.*\n', Comment.Special),
            (r';\*+.*\n', Comment.Preproc),
            (r';.*\n', Comment),
            (r'%"', Name.Decorator, 'stringFile'),
            (r'%[^(\^{^")\s\[\]]+', Name.Decorator),
            (r'[+-]?([a-zA-Z]{1,3})?\$\d+(\.\d+)?', Number.Float), # money
            (r'[+-]?\d+\:\d+(\:\d+)?(\.\d+)?', String.Other), # time
            (r'\d+[\-\/][0-9a-zA-Z]+[\-\/]\d+(\/\d+\:\d+((\:\d+)?'
             r'([\.\d+]?([+-]?\d+:\d+)?)?)?)?', String.Other), # date
            (r'\d+(\.\d+)+\.\d+', Keyword.Constant), # tuple
            (r'\d+[xX]\d+', Keyword.Constant), # pair
            (r'[+-]?\d+(\'\d+)?([\.,]\d*)?[eE][+-]?\d+', Number.Float),
            (r'[+-]?\d+(\'\d+)?[\.,]\d*', Number.Float),
            (r'[+-]?\d+(\'\d+)?', Number),
            (r'[\[\]\(\)]', Generic.Strong),
            (r'[a-zA-Z]+[^(\^{"\s:)]*://[^(\^{"\s)]*', Name.Decorator), # url
            (r'mailto:[^(\^{"@\s)]+@[^(\^{"@\s)]+', Name.Decorator), # url
            (r'[^(\^{"@\s)]+@[^(\^{"@\s)]+', Name.Decorator), # email
            (r'comment\s', Comment, 'comment'),
            (r'/[^(\^{^")\s/[\]]*', Name.Attribute),
            (r'([^(\^{^")\s/[\]]+)(?=[:({"\s/\[\]])', word_callback),
            (r'<[a-zA-Z0-9:._-]*>', Name.Tag),
            (r'<[^(<>\s")]+', Name.Tag, 'tag'),
            (r'([^(\^{^")\s]+)', Text),
        ],
        'string': [
            (r'[^(\^")]+', String),
            (escape_re, String.Escape),
            (r'[\(|\)]+', String),
            (r'\^.', String.Escape),
            (r'"', String, '#pop'),
        ],
        'string2': [
            (r'[^(\^{^})]+', String),
            (escape_re, String.Escape),
            (r'[\(|\)]+', String),
            (r'\^.', String.Escape),
            (r'{', String, '#push'),
            (r'}', String, '#pop'),
        ],
        'stringFile': [
            (r'[^(\^")]+', Name.Decorator),
            (escape_re, Name.Decorator),
            (r'\^.', Name.Decorator),
            (r'"', Name.Decorator, '#pop'),
        ],
        'char': [
            (escape_re + '"', String.Char, '#pop'),
            (r'\^."', String.Char, '#pop'),
            (r'."', String.Char, '#pop'),
        ],
        'tag': [
            (escape_re, Name.Tag),
            (r'"', Name.Tag, 'tagString'),
            (r'[^(<>\r\n")]+', Name.Tag),
            (r'>', Name.Tag, '#pop'),
        ],
        'tagString': [
            (r'[^(\^")]+', Name.Tag),
            (escape_re, Name.Tag),
            (r'[\(|\)]+', Name.Tag),
            (r'\^.', Name.Tag),
            (r'"', Name.Tag, '#pop'),
        ],
        'tuple': [
            (r'(\d+\.)+', Keyword.Constant),
            (r'\d+', Keyword.Constant, '#pop'),
        ],
        'bin2': [
            (r'\s+', Number.Hex),
            (r'([0-1]\s*){8}', Number.Hex),
            (r'}', Number.Hex, '#pop'),
        ],
        'comment': [
            (r'"', Comment, 'commentString1'),
            (r'{', Comment, 'commentString2'),
            (r'\[', Comment, 'commentBlock'),
            (r'[^(\s{\"\[]+', Comment, '#pop'),
        ],
        'commentString1': [
            (r'[^(\^")]+', Comment),
            (escape_re, Comment),
            (r'[\(|\)]+', Comment),
            (r'\^.', Comment),
            (r'"', Comment, '#pop'),
        ],
        'commentString2': [
            (r'[^(\^{^})]+', Comment),
            (escape_re, Comment),
            (r'[\(|\)]+', Comment),
            (r'\^.', Comment),
            (r'{', Comment, '#push'),
            (r'}', Comment, '#pop'),
        ],
        'commentBlock': [
            (r'\[', Comment, '#push'),
            (r'\]', Comment, '#pop'),
            (r'[^(\[\])]+', Comment),
        ],
    }
    def analyse_text(text):
        """
        Check if code contains REBOL header and so it probably not R code
        """
        if re.match(r'^\s*REBOL\s*\[', text, re.IGNORECASE):
            # The code starts with REBOL header
            return 1.0
        elif re.search(r'\s*REBOL\s*[', text, re.IGNORECASE):
            # The code contains REBOL header but also some text before it
            return 0.5


class ABAPLexer(RegexLexer):
    """
    Lexer for ABAP, SAP's integrated language.

    .. versionadded:: 1.1
    """
    name = 'ABAP'
    aliases = ['abap']
    filenames = ['*.abap']
    mimetypes = ['text/x-abap']

    flags = re.IGNORECASE | re.MULTILINE

    tokens = {
        'common': [
            (r'\s+', Text),
            (r'^\*.*$', Comment.Single),
            (r'\".*?\n', Comment.Single),
            ],
        'variable-names': [
            (r'<[\S_]+>', Name.Variable),
            (r'\w[\w~]*(?:(\[\])|->\*)?', Name.Variable),
            ],
        'root': [
            include('common'),
            #function calls
            (r'(CALL\s+(?:BADI|CUSTOMER-FUNCTION|FUNCTION))(\s+)(\'?\S+\'?)',
                bygroups(Keyword, Text, Name.Function)),
            (r'(CALL\s+(?:DIALOG|SCREEN|SUBSCREEN|SELECTION-SCREEN|'
             r'TRANSACTION|TRANSFORMATION))\b',
                Keyword),
            (r'(FORM|PERFORM)(\s+)(\w+)',
                bygroups(Keyword, Text, Name.Function)),
            (r'(PERFORM)(\s+)(\()(\w+)(\))',
                bygroups(Keyword, Text, Punctuation, Name.Variable, Punctuation )),
            (r'(MODULE)(\s+)(\S+)(\s+)(INPUT|OUTPUT)',
                bygroups(Keyword, Text, Name.Function, Text, Keyword)),

            # method implementation
            (r'(METHOD)(\s+)([\w~]+)',
                bygroups(Keyword, Text, Name.Function)),
            # method calls
            (r'(\s+)([\w\-]+)([=\-]>)([\w\-~]+)',
                bygroups(Text, Name.Variable, Operator, Name.Function)),
            # call methodnames returning style
            (r'(?<=(=|-)>)([\w\-~]+)(?=\()', Name.Function),

            # keywords with dashes in them.
            # these need to be first, because for instance the -ID part
            # of MESSAGE-ID wouldn't get highlighted if MESSAGE was
            # first in the list of keywords.
            (r'(ADD-CORRESPONDING|AUTHORITY-CHECK|'
             r'CLASS-DATA|CLASS-EVENTS|CLASS-METHODS|CLASS-POOL|'
             r'DELETE-ADJACENT|DIVIDE-CORRESPONDING|'
             r'EDITOR-CALL|ENHANCEMENT-POINT|ENHANCEMENT-SECTION|EXIT-COMMAND|'
             r'FIELD-GROUPS|FIELD-SYMBOLS|FUNCTION-POOL|'
             r'INTERFACE-POOL|INVERTED-DATE|'
             r'LOAD-OF-PROGRAM|LOG-POINT|'
             r'MESSAGE-ID|MOVE-CORRESPONDING|MULTIPLY-CORRESPONDING|'
             r'NEW-LINE|NEW-PAGE|NEW-SECTION|NO-EXTENSION|'
             r'OUTPUT-LENGTH|PRINT-CONTROL|'
             r'SELECT-OPTIONS|START-OF-SELECTION|SUBTRACT-CORRESPONDING|'
             r'SYNTAX-CHECK|SYSTEM-EXCEPTIONS|'
             r'TYPE-POOL|TYPE-POOLS'
             r')\b', Keyword),

             # keyword kombinations
            (r'CREATE\s+(PUBLIC|PRIVATE|DATA|OBJECT)|'
             r'((PUBLIC|PRIVATE|PROTECTED)\s+SECTION|'
             r'(TYPE|LIKE)(\s+(LINE\s+OF|REF\s+TO|'
             r'(SORTED|STANDARD|HASHED)\s+TABLE\s+OF))?|'
             r'FROM\s+(DATABASE|MEMORY)|CALL\s+METHOD|'
             r'(GROUP|ORDER) BY|HAVING|SEPARATED BY|'
             r'GET\s+(BADI|BIT|CURSOR|DATASET|LOCALE|PARAMETER|'
                      r'PF-STATUS|(PROPERTY|REFERENCE)\s+OF|'
                      r'RUN\s+TIME|TIME\s+(STAMP)?)?|'
             r'SET\s+(BIT|BLANK\s+LINES|COUNTRY|CURSOR|DATASET|EXTENDED\s+CHECK|'
                      r'HANDLER|HOLD\s+DATA|LANGUAGE|LEFT\s+SCROLL-BOUNDARY|'
                      r'LOCALE|MARGIN|PARAMETER|PF-STATUS|PROPERTY\s+OF|'
                      r'RUN\s+TIME\s+(ANALYZER|CLOCK\s+RESOLUTION)|SCREEN|'
                      r'TITLEBAR|UPADTE\s+TASK\s+LOCAL|USER-COMMAND)|'
             r'CONVERT\s+((INVERTED-)?DATE|TIME|TIME\s+STAMP|TEXT)|'
             r'(CLOSE|OPEN)\s+(DATASET|CURSOR)|'
             r'(TO|FROM)\s+(DATA BUFFER|INTERNAL TABLE|MEMORY ID|'
                            r'DATABASE|SHARED\s+(MEMORY|BUFFER))|'
             r'DESCRIBE\s+(DISTANCE\s+BETWEEN|FIELD|LIST|TABLE)|'
             r'FREE\s(MEMORY|OBJECT)?|'
             r'PROCESS\s+(BEFORE\s+OUTPUT|AFTER\s+INPUT|'
                          r'ON\s+(VALUE-REQUEST|HELP-REQUEST))|'
             r'AT\s+(LINE-SELECTION|USER-COMMAND|END\s+OF|NEW)|'
             r'AT\s+SELECTION-SCREEN(\s+(ON(\s+(BLOCK|(HELP|VALUE)-REQUEST\s+FOR|'
                                     r'END\s+OF|RADIOBUTTON\s+GROUP))?|OUTPUT))?|'
             r'SELECTION-SCREEN:?\s+((BEGIN|END)\s+OF\s+((TABBED\s+)?BLOCK|LINE|'
                                     r'SCREEN)|COMMENT|FUNCTION\s+KEY|'
                                     r'INCLUDE\s+BLOCKS|POSITION|PUSHBUTTON|'
                                     r'SKIP|ULINE)|'
             r'LEAVE\s+(LIST-PROCESSING|PROGRAM|SCREEN|'
                        r'TO LIST-PROCESSING|TO TRANSACTION)'
             r'(ENDING|STARTING)\s+AT|'
             r'FORMAT\s+(COLOR|INTENSIFIED|INVERSE|HOTSPOT|INPUT|FRAMES|RESET)|'
             r'AS\s+(CHECKBOX|SUBSCREEN|WINDOW)|'
             r'WITH\s+(((NON-)?UNIQUE)?\s+KEY|FRAME)|'
             r'(BEGIN|END)\s+OF|'
             r'DELETE(\s+ADJACENT\s+DUPLICATES\sFROM)?|'
             r'COMPARING(\s+ALL\s+FIELDS)?|'
             r'INSERT(\s+INITIAL\s+LINE\s+INTO|\s+LINES\s+OF)?|'
             r'IN\s+((BYTE|CHARACTER)\s+MODE|PROGRAM)|'
             r'END-OF-(DEFINITION|PAGE|SELECTION)|'
             r'WITH\s+FRAME(\s+TITLE)|'

             # simple kombinations
             r'AND\s+(MARK|RETURN)|CLIENT\s+SPECIFIED|CORRESPONDING\s+FIELDS\s+OF|'
             r'IF\s+FOUND|FOR\s+EVENT|INHERITING\s+FROM|LEAVE\s+TO\s+SCREEN|'
             r'LOOP\s+AT\s+(SCREEN)?|LOWER\s+CASE|MATCHCODE\s+OBJECT|MODIF\s+ID|'
             r'MODIFY\s+SCREEN|NESTING\s+LEVEL|NO\s+INTERVALS|OF\s+STRUCTURE|'
             r'RADIOBUTTON\s+GROUP|RANGE\s+OF|REF\s+TO|SUPPRESS DIALOG|'
             r'TABLE\s+OF|UPPER\s+CASE|TRANSPORTING\s+NO\s+FIELDS|'
             r'VALUE\s+CHECK|VISIBLE\s+LENGTH|HEADER\s+LINE)\b', Keyword),

            # single word keywords.
            (r'(^|(?<=(\s|\.)))(ABBREVIATED|ADD|ALIASES|APPEND|ASSERT|'
             r'ASSIGN(ING)?|AT(\s+FIRST)?|'
             r'BACK|BLOCK|BREAK-POINT|'
             r'CASE|CATCH|CHANGING|CHECK|CLASS|CLEAR|COLLECT|COLOR|COMMIT|'
             r'CREATE|COMMUNICATION|COMPONENTS?|COMPUTE|CONCATENATE|CONDENSE|'
             r'CONSTANTS|CONTEXTS|CONTINUE|CONTROLS|'
             r'DATA|DECIMALS|DEFAULT|DEFINE|DEFINITION|DEFERRED|DEMAND|'
             r'DETAIL|DIRECTORY|DIVIDE|DO|'
             r'ELSE(IF)?|ENDAT|ENDCASE|ENDCLASS|ENDDO|ENDFORM|ENDFUNCTION|'
             r'ENDIF|ENDLOOP|ENDMETHOD|ENDMODULE|ENDSELECT|ENDTRY|'
             r'ENHANCEMENT|EVENTS|EXCEPTIONS|EXIT|EXPORT|EXPORTING|EXTRACT|'
             r'FETCH|FIELDS?|FIND|FOR|FORM|FORMAT|FREE|FROM|'
             r'HIDE|'
             r'ID|IF|IMPORT|IMPLEMENTATION|IMPORTING|IN|INCLUDE|INCLUDING|'
             r'INDEX|INFOTYPES|INITIALIZATION|INTERFACE|INTERFACES|INTO|'
             r'LENGTH|LINES|LOAD|LOCAL|'
             r'JOIN|'
             r'KEY|'
             r'MAXIMUM|MESSAGE|METHOD[S]?|MINIMUM|MODULE|MODIFY|MOVE|MULTIPLY|'
             r'NODES|'
             r'OBLIGATORY|OF|OFF|ON|OVERLAY|'
             r'PACK|PARAMETERS|PERCENTAGE|POSITION|PROGRAM|PROVIDE|PUBLIC|PUT|'
             r'RAISE|RAISING|RANGES|READ|RECEIVE|REFRESH|REJECT|REPORT|RESERVE|'
             r'RESUME|RETRY|RETURN|RETURNING|RIGHT|ROLLBACK|'
             r'SCROLL|SEARCH|SELECT|SHIFT|SINGLE|SKIP|SORT|SPLIT|STATICS|STOP|'
             r'SUBMIT|SUBTRACT|SUM|SUMMARY|SUMMING|SUPPLY|'
             r'TABLE|TABLES|TIMES|TITLE|TO|TOP-OF-PAGE|TRANSFER|TRANSLATE|TRY|TYPES|'
             r'ULINE|UNDER|UNPACK|UPDATE|USING|'
             r'VALUE|VALUES|VIA|'
             r'WAIT|WHEN|WHERE|WHILE|WITH|WINDOW|WRITE)\b', Keyword),

             # builtins
            (r'(abs|acos|asin|atan|'
             r'boolc|boolx|bit_set|'
             r'char_off|charlen|ceil|cmax|cmin|condense|contains|'
             r'contains_any_of|contains_any_not_of|concat_lines_of|cos|cosh|'
             r'count|count_any_of|count_any_not_of|'
             r'dbmaxlen|distance|'
             r'escape|exp|'
             r'find|find_end|find_any_of|find_any_not_of|floor|frac|from_mixed|'
             r'insert|'
             r'lines|log|log10|'
             r'match|matches|'
             r'nmax|nmin|numofchar|'
             r'repeat|replace|rescale|reverse|round|'
             r'segment|shift_left|shift_right|sign|sin|sinh|sqrt|strlen|'
             r'substring|substring_after|substring_from|substring_before|substring_to|'
             r'tan|tanh|to_upper|to_lower|to_mixed|translate|trunc|'
             r'xstrlen)(\()\b', bygroups(Name.Builtin, Punctuation)),

            (r'&[0-9]', Name),
            (r'[0-9]+', Number.Integer),

            # operators which look like variable names before
            # parsing variable names.
            (r'(?<=(\s|.))(AND|EQ|NE|GT|LT|GE|LE|CO|CN|CA|NA|CS|NOT|NS|CP|NP|'
             r'BYTE-CO|BYTE-CN|BYTE-CA|BYTE-NA|BYTE-CS|BYTE-NS|'
             r'IS\s+(NOT\s+)?(INITIAL|ASSIGNED|REQUESTED|BOUND))\b', Operator),

            include('variable-names'),

            # standard oparators after variable names,
            # because < and > are part of field symbols.
            (r'[?*<>=\-+]', Operator),
            (r"'(''|[^'])*'", String.Single),
            (r"`([^`])*`", String.Single),
            (r'[/;:()\[\],\.]', Punctuation)
        ],
    }


class NewspeakLexer(RegexLexer):
    """
    For `Newspeak <http://newspeaklanguage.org/>` syntax.
    """
    name = 'Newspeak'
    filenames = ['*.ns2']
    aliases = ['newspeak', ]
    mimetypes = ['text/x-newspeak']

    tokens = {
       'root' : [
           (r'\b(Newsqueak2)\b',Keyword.Declaration),
           (r"'[^']*'",String),
           (r'\b(class)(\s+)([a-zA-Z0-9_]+)(\s*)',
            bygroups(Keyword.Declaration,Text,Name.Class,Text)),
           (r'\b(mixin|self|super|private|public|protected|nil|true|false)\b',
            Keyword),
           (r'([a-zA-Z0-9_]+\:)(\s*)([a-zA-Z_]\w+)',
            bygroups(Name.Function,Text,Name.Variable)),
           (r'([a-zA-Z0-9_]+)(\s*)(=)',
            bygroups(Name.Attribute,Text,Operator)),
           (r'<[a-zA-Z0-9_]+>', Comment.Special),
           include('expressionstat'),
           include('whitespace')
        ],

       'expressionstat': [
          (r'(\d+\.\d*|\.\d+|\d+[fF])[fF]?', Number.Float),
          (r'\d+', Number.Integer),
          (r':\w+',Name.Variable),
          (r'(\w+)(::)', bygroups(Name.Variable, Operator)),
          (r'\w+:', Name.Function),
          (r'\w+', Name.Variable),
          (r'\(|\)', Punctuation),
          (r'\[|\]', Punctuation),
          (r'\{|\}', Punctuation),

          (r'(\^|\+|\/|~|\*|<|>|=|@|%|\||&|\?|!|,|-|:)', Operator),
          (r'\.|;', Punctuation),
          include('whitespace'),
          include('literals'),
       ],
       'literals': [
         (r'\$.', String),
         (r"'[^']*'", String),
         (r"#'[^']*'", String.Symbol),
         (r"#\w+:?", String.Symbol),
         (r"#(\+|\/|~|\*|<|>|=|@|%|\||&|\?|!|,|-)+", String.Symbol)

       ],
       'whitespace' : [
         (r'\s+', Text),
         (r'"[^"]*"', Comment)
       ]
    }


class GherkinLexer(RegexLexer):
    """
    For `Gherkin <http://github.com/aslakhellesoy/gherkin/>` syntax.

    .. versionadded:: 1.2
    """
    name = 'Gherkin'
    aliases = ['cucumber', 'gherkin']
    filenames = ['*.feature']
    mimetypes = ['text/x-gherkin']

    feature_keywords         = u'^(기능|機能|功能|フィーチャ|خاصية|תכונה|Функціонал|Функционалност|Функционал|Фича|Особина|Могућност|Özellik|Właściwość|Tính năng|Trajto|Savybė|Požiadavka|Požadavek|Osobina|Ominaisuus|Omadus|OH HAI|Mogućnost|Mogucnost|Jellemző|Fīča|Funzionalità|Funktionalität|Funkcionalnost|Funkcionalitāte|Funcționalitate|Functionaliteit|Functionalitate|Funcionalitat|Funcionalidade|Fonctionnalité|Fitur|Feature|Egenskap|Egenskab|Crikey|Característica|Arwedd)(:)(.*)$'
    feature_element_keywords = u'^(\\s*)(시나리오 개요|시나리오|배경|背景|場景大綱|場景|场景大纲|场景|劇本大綱|劇本|テンプレ|シナリオテンプレート|シナリオテンプレ|シナリオアウトライン|シナリオ|سيناريو مخطط|سيناريو|الخلفية|תרחיש|תבנית תרחיש|רקע|Тарих|Сценарій|Сценарио|Сценарий структураси|Сценарий|Структура сценарію|Структура сценарија|Структура сценария|Скица|Рамка на сценарий|Пример|Предыстория|Предистория|Позадина|Передумова|Основа|Концепт|Контекст|Założenia|Wharrimean is|Tình huống|The thing of it is|Tausta|Taust|Tapausaihio|Tapaus|Szenariogrundriss|Szenario|Szablon scenariusza|Stsenaarium|Struktura scenarija|Skica|Skenario konsep|Skenario|Situācija|Senaryo taslağı|Senaryo|Scénář|Scénario|Schema dello scenario|Scenārijs pēc parauga|Scenārijs|Scenár|Scenaro|Scenariusz|Scenariul de şablon|Scenariul de sablon|Scenariu|Scenario Outline|Scenario Amlinellol|Scenario|Scenarijus|Scenarijaus šablonas|Scenarij|Scenarie|Rerefons|Raamstsenaarium|Primer|Pozadí|Pozadina|Pozadie|Plan du scénario|Plan du Scénario|Osnova scénáře|Osnova|Náčrt Scénáře|Náčrt Scenáru|Mate|MISHUN SRSLY|MISHUN|Kịch bản|Konturo de la scenaro|Kontext|Konteksts|Kontekstas|Kontekst|Koncept|Khung tình huống|Khung kịch bản|Háttér|Grundlage|Geçmiş|Forgatókönyv vázlat|Forgatókönyv|Fono|Esquema do Cenário|Esquema do Cenario|Esquema del escenario|Esquema de l\'escenari|Escenario|Escenari|Dis is what went down|Dasar|Contexto|Contexte|Contesto|Condiţii|Conditii|Cenário|Cenario|Cefndir|Bối cảnh|Blokes|Bakgrunn|Bakgrund|Baggrund|Background|B4|Antecedents|Antecedentes|All y\'all|Achtergrond|Abstrakt Scenario|Abstract Scenario)(:)(.*)$'
    examples_keywords        = u'^(\\s*)(예|例子|例|サンプル|امثلة|דוגמאות|Сценарији|Примери|Приклади|Мисоллар|Значения|Örnekler|Voorbeelden|Variantai|Tapaukset|Scenarios|Scenariji|Scenarijai|Příklady|Példák|Príklady|Przykłady|Primjeri|Primeri|Piemēri|Pavyzdžiai|Paraugs|Juhtumid|Exemplos|Exemples|Exemplele|Exempel|Examples|Esempi|Enghreifftiau|Ekzemploj|Eksempler|Ejemplos|EXAMPLZ|Dữ liệu|Contoh|Cobber|Beispiele)(:)(.*)$'
    step_keywords            = u'^(\\s*)(하지만|조건|먼저|만일|만약|단|그리고|그러면|那麼|那么|而且|當|当|前提|假設|假如|但是|但し|並且|もし|ならば|ただし|しかし|かつ|و |متى |لكن |عندما |ثم |بفرض |اذاً |כאשר |וגם |בהינתן |אזי |אז |אבל |Якщо |Унда |То |Припустимо, що |Припустимо |Онда |Но |Нехай |Лекин |Когато |Када |Кад |К тому же |И |Задато |Задати |Задате |Если |Допустим |Дадено |Ва |Бирок |Аммо |Али |Але |Агар |А |І |Și |És |Zatati |Zakładając |Zadato |Zadate |Zadano |Zadani |Zadan |Youse know when youse got |Youse know like when |Yna |Ya know how |Ya gotta |Y |Wun |Wtedy |When y\'all |When |Wenn |WEN |Và |Ve |Und |Un |Thì |Then y\'all |Then |Tapi |Tak |Tada |Tad |Så |Stel |Soit |Siis |Si |Sed |Se |Quando |Quand |Quan |Pryd |Pokud |Pokiaľ |Però |Pero |Pak |Oraz |Onda |Ond |Oletetaan |Og |Och |O zaman |Når |När |Niin |Nhưng |N |Mutta |Men |Mas |Maka |Majd |Mais |Maar |Ma |Lorsque |Lorsqu\'|Kun |Kuid |Kui |Khi |Keď |Ketika |Když |Kaj |Kai |Kada |Kad |Jeżeli |Ja |Ir |I CAN HAZ |I |Ha |Givun |Givet |Given y\'all |Given |Gitt |Gegeven |Gegeben sei |Fakat |Eğer ki |Etant donné |Et |Então |Entonces |Entao |En |Eeldades |E |Duota |Dun |Donitaĵo |Donat |Donada |Do |Diyelim ki |Dengan |Den youse gotta |De |Dato |Dar |Dann |Dan |Dado |Dacă |Daca |DEN |Când |Cuando |Cho |Cept |Cand |Cal |But y\'all |But |Buh |Biết |Bet |BUT |Atès |Atunci |Atesa |Anrhegedig a |Angenommen |And y\'all |And |An |Ama |Als |Alors |Allora |Ali |Aleshores |Ale |Akkor |Aber |AN |A také |A |\* )'

    tokens = {
        'comments': [
            (r'#.*$', Comment),
          ],
        'feature_elements' : [
            (step_keywords, Keyword, "step_content_stack"),
            include('comments'),
            (r"(\s|.)", Name.Function),
          ],
        'feature_elements_on_stack' : [
            (step_keywords, Keyword, "#pop:2"),
            include('comments'),
            (r"(\s|.)", Name.Function),
          ],
        'examples_table': [
            (r"\s+\|", Keyword, 'examples_table_header'),
            include('comments'),
            (r"(\s|.)", Name.Function),
          ],
        'examples_table_header': [
            (r"\s+\|\s*$", Keyword, "#pop:2"),
            include('comments'),
            (r"\\\|", Name.Variable),
            (r"\s*\|", Keyword),
            (r"[^\|]", Name.Variable),
          ],
        'scenario_sections_on_stack': [
            (feature_element_keywords, bygroups(Name.Function, Keyword, Keyword, Name.Function), "feature_elements_on_stack"),
          ],
        'narrative': [
            include('scenario_sections_on_stack'),
            (r"(\s|.)", Name.Function),
          ],
        'table_vars': [
            (r'(<[^>]+>)', Name.Variable),
          ],
        'numbers': [
            (r'(\d+\.?\d*|\d*\.\d+)([eE][+-]?[0-9]+)?', String),
          ],
        'string': [
            include('table_vars'),
            (r'(\s|.)', String),
          ],
        'py_string': [
            (r'"""', Keyword, "#pop"),
            include('string'),
          ],
          'step_content_root':[
            (r"$", Keyword, "#pop"),
            include('step_content'),
          ],
          'step_content_stack':[
            (r"$", Keyword, "#pop:2"),
            include('step_content'),
          ],
          'step_content':[
            (r'"', Name.Function, "double_string"),
            include('table_vars'),
            include('numbers'),
            include('comments'),
            (r'(\s|.)', Name.Function),
          ],
          'table_content': [
            (r"\s+\|\s*$", Keyword, "#pop"),
            include('comments'),
            (r"\\\|", String),
            (r"\s*\|", Keyword),
            include('string'),
          ],
        'double_string': [
            (r'"', Name.Function, "#pop"),
            include('string'),
          ],
        'root': [
            (r'\n', Name.Function),
            include('comments'),
            (r'"""', Keyword, "py_string"),
            (r'\s+\|', Keyword, 'table_content'),
            (r'"', Name.Function, "double_string"),
            include('table_vars'),
            include('numbers'),
            (r'(\s*)(@[^@\r\n\t ]+)', bygroups(Name.Function, Name.Tag)),
            (step_keywords, bygroups(Name.Function, Keyword),
             'step_content_root'),
            (feature_keywords, bygroups(Keyword, Keyword, Name.Function),
             'narrative'),
            (feature_element_keywords,
             bygroups(Name.Function, Keyword, Keyword, Name.Function),
             'feature_elements'),
            (examples_keywords,
             bygroups(Name.Function, Keyword, Keyword, Name.Function),
             'examples_table'),
            (r'(\s|.)', Name.Function),
        ]
    }

class AsymptoteLexer(RegexLexer):
    """
    For `Asymptote <http://asymptote.sf.net/>`_ source code.

    .. versionadded:: 1.2
    """
    name = 'Asymptote'
    aliases = ['asy', 'asymptote']
    filenames = ['*.asy']
    mimetypes = ['text/x-asymptote']

    #: optional Comment or Whitespace
    _ws = r'(?:\s|//.*?\n|/\*.*?\*/)+'

    tokens = {
        'whitespace': [
            (r'\n', Text),
            (r'\s+', Text),
            (r'\\\n', Text), # line continuation
            (r'//(\n|(.|\n)*?[^\\]\n)', Comment),
            (r'/(\\\n)?\*(.|\n)*?\*(\\\n)?/', Comment),
        ],
        'statements': [
            # simple string (TeX friendly)
            (r'"(\\\\|\\"|[^"])*"', String),
            # C style string (with character escapes)
            (r"'", String, 'string'),
            (r'(\d+\.\d*|\.\d+|\d+)[eE][+-]?\d+[lL]?', Number.Float),
            (r'(\d+\.\d*|\.\d+|\d+[fF])[fF]?', Number.Float),
            (r'0x[0-9a-fA-F]+[Ll]?', Number.Hex),
            (r'0[0-7]+[Ll]?', Number.Oct),
            (r'\d+[Ll]?', Number.Integer),
            (r'[~!%^&*+=|?:<>/-]', Operator),
            (r'[()\[\],.]', Punctuation),
            (r'\b(case)(.+?)(:)', bygroups(Keyword, using(this), Text)),
            (r'(and|controls|tension|atleast|curl|if|else|while|for|do|'
             r'return|break|continue|struct|typedef|new|access|import|'
             r'unravel|from|include|quote|static|public|private|restricted|'
             r'this|explicit|true|false|null|cycle|newframe|operator)\b', Keyword),
            # Since an asy-type-name can be also an asy-function-name,
            # in the following we test if the string "  [a-zA-Z]" follows
            # the Keyword.Type.
            # Of course it is not perfect !
            (r'(Braid|FitResult|Label|Legend|TreeNode|abscissa|arc|arrowhead|'
             r'binarytree|binarytreeNode|block|bool|bool3|bounds|bqe|circle|'
             r'conic|coord|coordsys|cputime|ellipse|file|filltype|frame|grid3|'
             r'guide|horner|hsv|hyperbola|indexedTransform|int|inversion|key|'
             r'light|line|linefit|marginT|marker|mass|object|pair|parabola|path|'
             r'path3|pen|picture|point|position|projection|real|revolution|'
             r'scaleT|scientific|segment|side|slice|splitface|string|surface|'
             r'tensionSpecifier|ticklocate|ticksgridT|tickvalues|transform|'
             r'transformation|tree|triangle|trilinear|triple|vector|'
             r'vertex|void)(?=([ ]{1,}[a-zA-Z]))', Keyword.Type),
            # Now the asy-type-name which are not asy-function-name
            # except yours !
            # Perhaps useless
            (r'(Braid|FitResult|TreeNode|abscissa|arrowhead|block|bool|bool3|'
             r'bounds|coord|frame|guide|horner|int|linefit|marginT|pair|pen|'
             r'picture|position|real|revolution|slice|splitface|ticksgridT|'
             r'tickvalues|tree|triple|vertex|void)\b', Keyword.Type),
            ('[a-zA-Z_][a-zA-Z0-9_]*:(?!:)', Name.Label),
            ('[a-zA-Z_][a-zA-Z0-9_]*', Name),
            ],
        'root': [
            include('whitespace'),
            # functions
            (r'((?:[a-zA-Z0-9_*\s])+?(?:\s|\*))'    # return arguments
             r'([a-zA-Z_][a-zA-Z0-9_]*)'             # method name
             r'(\s*\([^;]*?\))'                      # signature
             r'(' + _ws + r')({)',
             bygroups(using(this), Name.Function, using(this), using(this),
                      Punctuation),
             'function'),
            # function declarations
            (r'((?:[a-zA-Z0-9_*\s])+?(?:\s|\*))'    # return arguments
             r'([a-zA-Z_][a-zA-Z0-9_]*)'             # method name
             r'(\s*\([^;]*?\))'                      # signature
             r'(' + _ws + r')(;)',
             bygroups(using(this), Name.Function, using(this), using(this),
                      Punctuation)),
            ('', Text, 'statement'),
        ],
        'statement' : [
            include('whitespace'),
            include('statements'),
            ('[{}]', Punctuation),
            (';', Punctuation, '#pop'),
        ],
        'function': [
            include('whitespace'),
            include('statements'),
            (';', Punctuation),
            ('{', Punctuation, '#push'),
            ('}', Punctuation, '#pop'),
        ],
        'string': [
            (r"'", String, '#pop'),
            (r'\\([\\abfnrtv"\'?]|x[a-fA-F0-9]{2,4}|[0-7]{1,3})', String.Escape),
            (r'\n', String),
            (r"[^\\'\n]+", String), # all other characters
            (r'\\\n', String),
            (r'\\n', String), # line continuation
            (r'\\', String), # stray backslash
            ]
        }

    def get_tokens_unprocessed(self, text):
        from pygments.lexers._asybuiltins import ASYFUNCNAME, ASYVARNAME
        for index, token, value in \
               RegexLexer.get_tokens_unprocessed(self, text):
            if token is Name and value in ASYFUNCNAME:
                token = Name.Function
            elif token is Name and value in ASYVARNAME:
                token = Name.Variable
            yield index, token, value


class PostScriptLexer(RegexLexer):
    """
    Lexer for PostScript files.

    The PostScript Language Reference published by Adobe at
    <http://partners.adobe.com/public/developer/en/ps/PLRM.pdf>
    is the authority for this.

    .. versionadded:: 1.4
    """
    name = 'PostScript'
    aliases = ['postscript', 'postscr']
    filenames = ['*.ps', '*.eps']
    mimetypes = ['application/postscript']

    delimiter = r'\(\)\<\>\[\]\{\}\/\%\s'
    delimiter_end = r'(?=[%s])' % delimiter

    valid_name_chars = r'[^%s]' % delimiter
    valid_name = r"%s+%s" % (valid_name_chars, delimiter_end)

    tokens = {
        'root': [
            # All comment types
            (r'^%!.+\n', Comment.Preproc),
            (r'%%.*\n', Comment.Special),
            (r'(^%.*\n){2,}', Comment.Multiline),
            (r'%.*\n', Comment.Single),

            # String literals are awkward; enter separate state.
            (r'\(', String, 'stringliteral'),

            (r'[\{\}(\<\<)(\>\>)\[\]]', Punctuation),

            # Numbers
            (r'<[0-9A-Fa-f]+>' + delimiter_end, Number.Hex),
            # Slight abuse: use Oct to signify any explicit base system
            (r'[0-9]+\#(\-|\+)?([0-9]+\.?|[0-9]*\.[0-9]+|[0-9]+\.[0-9]*)'
             r'((e|E)[0-9]+)?' + delimiter_end, Number.Oct),
            (r'(\-|\+)?([0-9]+\.?|[0-9]*\.[0-9]+|[0-9]+\.[0-9]*)((e|E)[0-9]+)?'
             + delimiter_end, Number.Float),
            (r'(\-|\+)?[0-9]+' + delimiter_end, Number.Integer),

            # References
            (r'\/%s' % valid_name, Name.Variable),

            # Names
            (valid_name, Name.Function),      # Anything else is executed

            # These keywords taken from
            # <http://www.math.ubc.ca/~cass/graphics/manual/pdf/a1.pdf>
            # Is there an authoritative list anywhere that doesn't involve
            # trawling documentation?

            (r'(false|true)' + delimiter_end, Keyword.Constant),

            # Conditionals / flow control
            (r'(eq|ne|ge|gt|le|lt|and|or|not|if|ifelse|for|forall)'
             + delimiter_end, Keyword.Reserved),

            ('(abs|add|aload|arc|arcn|array|atan|begin|bind|ceiling|charpath|'
             'clip|closepath|concat|concatmatrix|copy|cos|currentlinewidth|'
             'currentmatrix|currentpoint|curveto|cvi|cvs|def|defaultmatrix|'
             'dict|dictstackoverflow|div|dtransform|dup|end|exch|exec|exit|exp|'
             'fill|findfont|floor|get|getinterval|grestore|gsave|gt|'
             'identmatrix|idiv|idtransform|index|invertmatrix|itransform|'
             'length|lineto|ln|load|log|loop|matrix|mod|moveto|mul|neg|newpath|'
             'pathforall|pathbbox|pop|print|pstack|put|quit|rand|rangecheck|'
             'rcurveto|repeat|restore|rlineto|rmoveto|roll|rotate|round|run|'
             'save|scale|scalefont|setdash|setfont|setgray|setlinecap|'
             'setlinejoin|setlinewidth|setmatrix|setrgbcolor|shfill|show|'
             'showpage|sin|sqrt|stack|stringwidth|stroke|strokepath|sub|'
             'syntaxerror|transform|translate|truncate|typecheck|undefined|'
             'undefinedfilename|undefinedresult)' + delimiter_end,
             Name.Builtin),

            (r'\s+', Text),
        ],

        'stringliteral': [
            (r'[^\(\)\\]+', String),
            (r'\\', String.Escape, 'escape'),
            (r'\(', String, '#push'),
            (r'\)', String, '#pop'),
        ],

        'escape': [
            (r'([0-8]{3}|n|r|t|b|f|\\|\(|\))?', String.Escape, '#pop'),
        ],
    }


class AutohotkeyLexer(RegexLexer):
    """
    For `autohotkey <http://www.autohotkey.com/>`_ source code.

    .. versionadded:: 1.4
    """
    name = 'autohotkey'
    aliases = ['ahk', 'autohotkey']
    filenames = ['*.ahk', '*.ahkl']
    mimetypes = ['text/x-autohotkey']

    tokens = {
        'root': [
            (r'^(\s*)(/\*)', bygroups(Text, Comment.Multiline),
                             'incomment'),
            (r'^(\s*)(\()', bygroups(Text, Generic), 'incontinuation'),
            (r'\s+;.*?$', Comment.Singleline),
            (r'^;.*?$', Comment.Singleline),
            (r'[]{}(),;[]', Punctuation),
            (r'(in|is|and|or|not)\b', Operator.Word),
            (r'\%[a-zA-Z_#@$][a-zA-Z0-9_#@$]*\%', Name.Variable),
            (r'!=|==|:=|\.=|<<|>>|[-~+/*%=<>&^|?:!.]', Operator),
            include('commands'),
            include('labels'),
            include('builtInFunctions'),
            include('builtInVariables'),
            (r'"', String, combined('stringescape', 'dqs')),
            include('numbers'),
            (r'[a-zA-Z_#@$][a-zA-Z0-9_#@$]*', Name),
            (r'\\|\'', Text),
            (r'\`([\,\%\`abfnrtv\-\+;])', String.Escape),
            include('garbage'),
        ],
        'incomment': [
            (r'^\s*\*/', Comment.Multiline, '#pop'),
            (r'[^*/]', Comment.Multiline),
            (r'[*/]', Comment.Multiline)
        ],
        'incontinuation': [
            (r'^\s*\)', Generic, '#pop'),
            (r'[^)]', Generic),
            (r'[)]', Generic),
        ],
        'commands': [
            (r'(?i)^(\s*)(global|local|static|'
             r'#AllowSameLineComments|#ClipboardTimeout|#CommentFlag|'
             r'#ErrorStdOut|#EscapeChar|#HotkeyInterval|#HotkeyModifierTimeout|'
             r'#Hotstring|#IfWinActive|#IfWinExist|#IfWinNotActive|'
             r'#IfWinNotExist|#IncludeAgain|#Include|#InstallKeybdHook|'
             r'#InstallMouseHook|#KeyHistory|#LTrim|#MaxHotkeysPerInterval|'
             r'#MaxMem|#MaxThreads|#MaxThreadsBuffer|#MaxThreadsPerHotkey|'
             r'#NoEnv|#NoTrayIcon|#Persistent|#SingleInstance|#UseHook|'
             r'#WinActivateForce|AutoTrim|BlockInput|Break|Click|ClipWait|'
             r'Continue|Control|ControlClick|ControlFocus|ControlGetFocus|'
             r'ControlGetPos|ControlGetText|ControlGet|ControlMove|ControlSend|'
             r'ControlSendRaw|ControlSetText|CoordMode|Critical|'
             r'DetectHiddenText|DetectHiddenWindows|Drive|DriveGet|'
             r'DriveSpaceFree|Edit|Else|EnvAdd|EnvDiv|EnvGet|EnvMult|EnvSet|'
             r'EnvSub|EnvUpdate|Exit|ExitApp|FileAppend|'
             r'FileCopy|FileCopyDir|FileCreateDir|FileCreateShortcut|'
             r'FileDelete|FileGetAttrib|FileGetShortcut|FileGetSize|'
             r'FileGetTime|FileGetVersion|FileInstall|FileMove|FileMoveDir|'
             r'FileRead|FileReadLine|FileRecycle|FileRecycleEmpty|'
             r'FileRemoveDir|FileSelectFile|FileSelectFolder|FileSetAttrib|'
             r'FileSetTime|FormatTime|GetKeyState|Gosub|Goto|GroupActivate|'
             r'GroupAdd|GroupClose|GroupDeactivate|Gui|GuiControl|'
             r'GuiControlGet|Hotkey|IfEqual|IfExist|IfGreaterOrEqual|IfGreater|'
             r'IfInString|IfLess|IfLessOrEqual|IfMsgBox|IfNotEqual|IfNotExist|'
             r'IfNotInString|IfWinActive|IfWinExist|IfWinNotActive|'
             r'IfWinNotExist|If |ImageSearch|IniDelete|IniRead|IniWrite|'
             r'InputBox|Input|KeyHistory|KeyWait|ListHotkeys|ListLines|'
             r'ListVars|Loop|Menu|MouseClickDrag|MouseClick|MouseGetPos|'
             r'MouseMove|MsgBox|OnExit|OutputDebug|Pause|PixelGetColor|'
             r'PixelSearch|PostMessage|Process|Progress|Random|RegDelete|'
             r'RegRead|RegWrite|Reload|Repeat|Return|RunAs|RunWait|Run|'
             r'SendEvent|SendInput|SendMessage|SendMode|SendPlay|SendRaw|Send|'
             r'SetBatchLines|SetCapslockState|SetControlDelay|'
             r'SetDefaultMouseSpeed|SetEnv|SetFormat|SetKeyDelay|'
             r'SetMouseDelay|SetNumlockState|SetScrollLockState|'
             r'SetStoreCapslockMode|SetTimer|SetTitleMatchMode|'
             r'SetWinDelay|SetWorkingDir|Shutdown|Sleep|Sort|SoundBeep|'
             r'SoundGet|SoundGetWaveVolume|SoundPlay|SoundSet|'
             r'SoundSetWaveVolume|SplashImage|SplashTextOff|SplashTextOn|'
             r'SplitPath|StatusBarGetText|StatusBarWait|StringCaseSense|'
             r'StringGetPos|StringLeft|StringLen|StringLower|StringMid|'
             r'StringReplace|StringRight|StringSplit|StringTrimLeft|'
             r'StringTrimRight|StringUpper|Suspend|SysGet|Thread|ToolTip|'
             r'Transform|TrayTip|URLDownloadToFile|While|WinActivate|'
             r'WinActivateBottom|WinClose|WinGetActiveStats|WinGetActiveTitle|'
             r'WinGetClass|WinGetPos|WinGetText|WinGetTitle|WinGet|WinHide|'
             r'WinKill|WinMaximize|WinMenuSelectItem|WinMinimizeAllUndo|'
             r'WinMinimizeAll|WinMinimize|WinMove|WinRestore|WinSetTitle|'
             r'WinSet|WinShow|WinWaitActive|WinWaitClose|WinWaitNotActive|'
             r'WinWait)\b', bygroups(Text, Name.Builtin)),
        ],
        'builtInFunctions': [
            (r'(?i)(Abs|ACos|Asc|ASin|ATan|Ceil|Chr|Cos|DllCall|Exp|FileExist|'
             r'Floor|GetKeyState|IL_Add|IL_Create|IL_Destroy|InStr|IsFunc|'
             r'IsLabel|Ln|Log|LV_Add|LV_Delete|LV_DeleteCol|LV_GetCount|'
             r'LV_GetNext|LV_GetText|LV_Insert|LV_InsertCol|LV_Modify|'
             r'LV_ModifyCol|LV_SetImageList|Mod|NumGet|NumPut|OnMessage|'
             r'RegExMatch|RegExReplace|RegisterCallback|Round|SB_SetIcon|'
             r'SB_SetParts|SB_SetText|Sin|Sqrt|StrLen|SubStr|Tan|TV_Add|'
             r'TV_Delete|TV_GetChild|TV_GetCount|TV_GetNext|TV_Get|'
             r'TV_GetParent|TV_GetPrev|TV_GetSelection|TV_GetText|TV_Modify|'
             r'VarSetCapacity|WinActive|WinExist|Object|ComObjActive|'
             r'ComObjArray|ComObjEnwrap|ComObjUnwrap|ComObjParameter|'
             r'ComObjType|ComObjConnect|ComObjCreate|ComObjGet|ComObjError|'
             r'ComObjValue|Insert|MinIndex|MaxIndex|Remove|SetCapacity|'
             r'GetCapacity|GetAddress|_NewEnum|FileOpen|Read|Write|ReadLine|'
             r'WriteLine|ReadNumType|WriteNumType|RawRead|RawWrite|Seek|Tell|'
             r'Close|Next|IsObject|StrPut|StrGet|Trim|LTrim|RTrim)\b',
             Name.Function),
        ],
        'builtInVariables': [
            (r'(?i)(A_AhkPath|A_AhkVersion|A_AppData|A_AppDataCommon|'
             r'A_AutoTrim|A_BatchLines|A_CaretX|A_CaretY|A_ComputerName|'
             r'A_ControlDelay|A_Cursor|A_DDDD|A_DDD|A_DD|A_DefaultMouseSpeed|'
             r'A_Desktop|A_DesktopCommon|A_DetectHiddenText|'
             r'A_DetectHiddenWindows|A_EndChar|A_EventInfo|A_ExitReason|'
             r'A_FormatFloat|A_FormatInteger|A_Gui|A_GuiEvent|A_GuiControl|'
             r'A_GuiControlEvent|A_GuiHeight|A_GuiWidth|A_GuiX|A_GuiY|A_Hour|'
             r'A_IconFile|A_IconHidden|A_IconNumber|A_IconTip|A_Index|'
             r'A_IPAddress1|A_IPAddress2|A_IPAddress3|A_IPAddress4|A_ISAdmin|'
             r'A_IsCompiled|A_IsCritical|A_IsPaused|A_IsSuspended|A_KeyDelay|'
             r'A_Language|A_LastError|A_LineFile|A_LineNumber|A_LoopField|'
             r'A_LoopFileAttrib|A_LoopFileDir|A_LoopFileExt|A_LoopFileFullPath|'
             r'A_LoopFileLongPath|A_LoopFileName|A_LoopFileShortName|'
             r'A_LoopFileShortPath|A_LoopFileSize|A_LoopFileSizeKB|'
             r'A_LoopFileSizeMB|A_LoopFileTimeAccessed|A_LoopFileTimeCreated|'
             r'A_LoopFileTimeModified|A_LoopReadLine|A_LoopRegKey|'
             r'A_LoopRegName|A_LoopRegSubkey|A_LoopRegTimeModified|'
             r'A_LoopRegType|A_MDAY|A_Min|A_MM|A_MMM|A_MMMM|A_Mon|A_MouseDelay|'
             r'A_MSec|A_MyDocuments|A_Now|A_NowUTC|A_NumBatchLines|A_OSType|'
             r'A_OSVersion|A_PriorHotkey|A_ProgramFiles|A_Programs|'
             r'A_ProgramsCommon|A_ScreenHeight|A_ScreenWidth|A_ScriptDir|'
             r'A_ScriptFullPath|A_ScriptName|A_Sec|A_Space|A_StartMenu|'
             r'A_StartMenuCommon|A_Startup|A_StartupCommon|A_StringCaseSense|'
             r'A_Tab|A_Temp|A_ThisFunc|A_ThisHotkey|A_ThisLabel|A_ThisMenu|'
             r'A_ThisMenuItem|A_ThisMenuItemPos|A_TickCount|A_TimeIdle|'
             r'A_TimeIdlePhysical|A_TimeSincePriorHotkey|A_TimeSinceThisHotkey|'
             r'A_TitleMatchMode|A_TitleMatchModeSpeed|A_UserName|A_WDay|'
             r'A_WinDelay|A_WinDir|A_WorkingDir|A_YDay|A_YEAR|A_YWeek|A_YYYY|'
             r'Clipboard|ClipboardAll|ComSpec|ErrorLevel|ProgramFiles|True|'
             r'False|A_IsUnicode|A_FileEncoding|A_OSVersion|A_PtrSize)\b',
             Name.Variable),
        ],
        'labels': [
            # hotkeys and labels
            # technically, hotkey names are limited to named keys and buttons
            (r'(^\s*)([^:\s\(\"]+?:{1,2})', bygroups(Text, Name.Label)),
            (r'(^\s*)(::[^:\s]+?::)', bygroups(Text, Name.Label)),
        ],
        'numbers': [
            (r'(\d+\.\d*|\d*\.\d+)([eE][+-]?[0-9]+)?', Number.Float),
            (r'\d+[eE][+-]?[0-9]+', Number.Float),
            (r'0\d+', Number.Oct),
            (r'0[xX][a-fA-F0-9]+', Number.Hex),
            (r'\d+L', Number.Integer.Long),
            (r'\d+', Number.Integer)
        ],
        'stringescape': [
            (r'\"\"|\`([\,\%\`abfnrtv])', String.Escape),
        ],
        'strings': [
            (r'[^"\n]+', String),
        ],
        'dqs': [
            (r'"', String, '#pop'),
            include('strings')
        ],
        'garbage': [
            (r'[^\S\n]', Text),
            # (r'.', Text),      # no cheating
        ],
    }


class MaqlLexer(RegexLexer):
    """
    Lexer for `GoodData MAQL
    <https://secure.gooddata.com/docs/html/advanced.metric.tutorial.html>`_
    scripts.

    .. versionadded:: 1.4
    """

    name = 'MAQL'
    aliases = ['maql']
    filenames = ['*.maql']
    mimetypes = ['text/x-gooddata-maql','application/x-gooddata-maql']

    flags = re.IGNORECASE
    tokens = {
        'root': [
            # IDENTITY
            (r'IDENTIFIER\b', Name.Builtin),
            # IDENTIFIER
            (r'\{[^}]+\}', Name.Variable),
            # NUMBER
            (r'[0-9]+(?:\.[0-9]+)?(?:[eE][+-]?[0-9]{1,3})?', Literal.Number),
            # STRING
            (r'"', Literal.String, 'string-literal'),
            #  RELATION
            (r'\<\>|\!\=', Operator),
            (r'\=|\>\=|\>|\<\=|\<', Operator),
            # :=
            (r'\:\=', Operator),
            # OBJECT
            (r'\[[^]]+\]', Name.Variable.Class),
            # keywords
            (r'(DIMENSIONS?|BOTTOM|METRIC|COUNT|OTHER|FACT|WITH|TOP|OR|'
             r'ATTRIBUTE|CREATE|PARENT|FALSE|ROWS?|FROM|ALL|AS|PF|'
             r'COLUMNS?|DEFINE|REPORT|LIMIT|TABLE|LIKE|AND|BY|'
             r'BETWEEN|EXCEPT|SELECT|MATCH|WHERE|TRUE|FOR|IN|'
             r'WITHOUT|FILTER|ALIAS|ORDER|FACT|WHEN|NOT|ON|'
             r'KEYS|KEY|FULLSET|PRIMARY|LABELS|LABEL|VISUAL|'
             r'TITLE|DESCRIPTION|FOLDER|ALTER|DROP|ADD|DATASET|'
             r'DATATYPE|INT|BIGINT|DOUBLE|DATE|VARCHAR|DECIMAL|'
             r'SYNCHRONIZE|TYPE|DEFAULT|ORDER|ASC|DESC|HYPERLINK|'
             r'INCLUDE|TEMPLATE|MODIFY)\b', Keyword),
            # FUNCNAME
            (r'[a-zA-Z]\w*\b', Name.Function),
            # Comments
            (r'#.*', Comment.Single),
            # Punctuation
            (r'[,;\(\)]', Token.Punctuation),
            # Space is not significant
            (r'\s+', Text)
        ],
        'string-literal': [
            (r'\\[tnrfbae"\\]', String.Escape),
            (r'"', Literal.String, '#pop'),
            (r'[^\\"]+', Literal.String)
        ],
    }


class GoodDataCLLexer(RegexLexer):
    """
    Lexer for `GoodData-CL <http://github.com/gooddata/GoodData-CL/raw/master/cli/src/main/resources/com/gooddata/processor/COMMANDS.txt>`_
    script files.

    .. versionadded:: 1.4
    """

    name = 'GoodData-CL'
    aliases = ['gooddata-cl']
    filenames = ['*.gdc']
    mimetypes = ['text/x-gooddata-cl']

    flags = re.IGNORECASE
    tokens = {
        'root': [
            # Comments
            (r'#.*', Comment.Single),
            # Function call
            (r'[a-zA-Z]\w*', Name.Function),
            # Argument list
            (r'\(', Token.Punctuation, 'args-list'),
            # Punctuation
            (r';', Token.Punctuation),
            # Space is not significant
            (r'\s+', Text)
        ],
        'args-list': [
            (r'\)', Token.Punctuation, '#pop'),
            (r',', Token.Punctuation),
            (r'[a-zA-Z]\w*', Name.Variable),
            (r'=', Operator),
            (r'"', Literal.String, 'string-literal'),
            (r'[0-9]+(?:\.[0-9]+)?(?:[eE][+-]?[0-9]{1,3})?', Literal.Number),
            # Space is not significant
            (r'\s', Text)
        ],
        'string-literal': [
            (r'\\[tnrfbae"\\]', String.Escape),
            (r'"', Literal.String, '#pop'),
            (r'[^\\"]+', Literal.String)
        ]
    }


class ProtoBufLexer(RegexLexer):
    """
    Lexer for `Protocol Buffer <http://code.google.com/p/protobuf/>`_
    definition files.

    .. versionadded:: 1.4
    """

    name = 'Protocol Buffer'
    aliases = ['protobuf', 'proto']
    filenames = ['*.proto']

    tokens = {
        'root': [
            (r'[ \t]+', Text),
            (r'[,;{}\[\]\(\)]', Punctuation),
            (r'/(\\\n)?/(\n|(.|\n)*?[^\\]\n)', Comment.Single),
            (r'/(\\\n)?\*(.|\n)*?\*(\\\n)?/', Comment.Multiline),
            (r'\b(import|option|optional|required|repeated|default|packed|'
             r'ctype|extensions|to|max|rpc|returns)\b', Keyword),
            (r'(int32|int64|uint32|uint64|sint32|sint64|'
             r'fixed32|fixed64|sfixed32|sfixed64|'
             r'float|double|bool|string|bytes)\b', Keyword.Type),
            (r'(true|false)\b', Keyword.Constant),
            (r'(package)(\s+)', bygroups(Keyword.Namespace, Text), 'package'),
            (r'(message|extend)(\s+)',
             bygroups(Keyword.Declaration, Text), 'message'),
            (r'(enum|group|service)(\s+)',
             bygroups(Keyword.Declaration, Text), 'type'),
            (r'\".*\"', String),
            (r'(\d+\.\d*|\.\d+|\d+)[eE][+-]?\d+[LlUu]*', Number.Float),
            (r'(\d+\.\d*|\.\d+|\d+[fF])[fF]?', Number.Float),
            (r'(\-?(inf|nan))', Number.Float),
            (r'0x[0-9a-fA-F]+[LlUu]*', Number.Hex),
            (r'0[0-7]+[LlUu]*', Number.Oct),
            (r'\d+[LlUu]*', Number.Integer),
            (r'[+-=]', Operator),
            (r'([a-zA-Z_][a-zA-Z0-9_\.]*)([ \t]*)(=)',
             bygroups(Name.Attribute, Text, Operator)),
            ('[a-zA-Z_][a-zA-Z0-9_\.]*', Name),
        ],
        'package': [
            (r'[a-zA-Z_][a-zA-Z0-9_]*', Name.Namespace, '#pop')
        ],
        'message': [
            (r'[a-zA-Z_][a-zA-Z0-9_]*', Name.Class, '#pop')
        ],
        'type': [
            (r'[a-zA-Z_][a-zA-Z0-9_]*', Name, '#pop')
        ],
    }


class HybrisLexer(RegexLexer):
    """
    For `Hybris <http://www.hybris-lang.org>`_ source code.

    .. versionadded:: 1.4
    """

    name = 'Hybris'
    aliases = ['hybris', 'hy']
    filenames = ['*.hy', '*.hyb']
    mimetypes = ['text/x-hybris', 'application/x-hybris']

    flags = re.MULTILINE | re.DOTALL

    tokens = {
        'root': [
            # method names
            (r'^(\s*(?:function|method|operator\s+)+?)'
             r'([a-zA-Z_][a-zA-Z0-9_]*)'
             r'(\s*)(\()', bygroups(Keyword, Name.Function, Text, Operator)),
            (r'[^\S\n]+', Text),
            (r'//.*?\n', Comment.Single),
            (r'/\*.*?\*/', Comment.Multiline),
            (r'@[a-zA-Z_][a-zA-Z0-9_\.]*', Name.Decorator),
            (r'(break|case|catch|next|default|do|else|finally|for|foreach|of|'
             r'unless|if|new|return|switch|me|throw|try|while)\b', Keyword),
            (r'(extends|private|protected|public|static|throws|function|method|'
             r'operator)\b', Keyword.Declaration),
            (r'(true|false|null|__FILE__|__LINE__|__VERSION__|__LIB_PATH__|'
             r'__INC_PATH__)\b', Keyword.Constant),
            (r'(class|struct)(\s+)',
             bygroups(Keyword.Declaration, Text), 'class'),
            (r'(import|include)(\s+)',
             bygroups(Keyword.Namespace, Text), 'import'),
            (r'(gc_collect|gc_mm_items|gc_mm_usage|gc_collect_threshold|'
             r'urlencode|urldecode|base64encode|base64decode|sha1|crc32|sha2|'
             r'md5|md5_file|acos|asin|atan|atan2|ceil|cos|cosh|exp|fabs|floor|'
             r'fmod|log|log10|pow|sin|sinh|sqrt|tan|tanh|isint|isfloat|ischar|'
             r'isstring|isarray|ismap|isalias|typeof|sizeof|toint|tostring|'
             r'fromxml|toxml|binary|pack|load|eval|var_names|var_values|'
             r'user_functions|dyn_functions|methods|call|call_method|mknod|'
             r'mkfifo|mount|umount2|umount|ticks|usleep|sleep|time|strtime|'
             r'strdate|dllopen|dlllink|dllcall|dllcall_argv|dllclose|env|exec|'
             r'fork|getpid|wait|popen|pclose|exit|kill|pthread_create|'
             r'pthread_create_argv|pthread_exit|pthread_join|pthread_kill|'
             r'smtp_send|http_get|http_post|http_download|socket|bind|listen|'
             r'accept|getsockname|getpeername|settimeout|connect|server|recv|'
             r'send|close|print|println|printf|input|readline|serial_open|'
             r'serial_fcntl|serial_get_attr|serial_get_ispeed|serial_get_ospeed|'
             r'serial_set_attr|serial_set_ispeed|serial_set_ospeed|serial_write|'
             r'serial_read|serial_close|xml_load|xml_parse|fopen|fseek|ftell|'
             r'fsize|fread|fwrite|fgets|fclose|file|readdir|pcre_replace|size|'
             r'pop|unmap|has|keys|values|length|find|substr|replace|split|trim|'
             r'remove|contains|join)\b', Name.Builtin),
            (r'(MethodReference|Runner|Dll|Thread|Pipe|Process|Runnable|'
             r'CGI|ClientSocket|Socket|ServerSocket|File|Console|Directory|'
             r'Exception)\b', Keyword.Type),
            (r'"(\\\\|\\"|[^"])*"', String),
            (r"'\\.'|'[^\\]'|'\\u[0-9a-f]{4}'", String.Char),
            (r'(\.)([a-zA-Z_][a-zA-Z0-9_]*)',
             bygroups(Operator, Name.Attribute)),
            (r'[a-zA-Z_][a-zA-Z0-9_]*:', Name.Label),
            (r'[a-zA-Z_\$][a-zA-Z0-9_]*', Name),
            (r'[~\^\*!%&\[\]\(\)\{\}<>\|+=:;,./?\-@]+', Operator),
            (r'[0-9][0-9]*\.[0-9]+([eE][0-9]+)?[fd]?', Number.Float),
            (r'0x[0-9a-f]+', Number.Hex),
            (r'[0-9]+L?', Number.Integer),
            (r'\n', Text),
        ],
        'class': [
            (r'[a-zA-Z_][a-zA-Z0-9_]*', Name.Class, '#pop')
        ],
        'import': [
            (r'[a-zA-Z0-9_.]+\*?', Name.Namespace, '#pop')
        ],
    }


class AwkLexer(RegexLexer):
    """
    For Awk scripts.

    .. versionadded:: 1.5
    """

    name = 'Awk'
    aliases = ['awk', 'gawk', 'mawk', 'nawk']
    filenames = ['*.awk']
    mimetypes = ['application/x-awk']

    tokens = {
        'commentsandwhitespace': [
            (r'\s+', Text),
            (r'#.*$', Comment.Single)
        ],
        'slashstartsregex': [
            include('commentsandwhitespace'),
            (r'/(\\.|[^[/\\\n]|\[(\\.|[^\]\\\n])*])+/'
             r'\B', String.Regex, '#pop'),
            (r'(?=/)', Text, ('#pop', 'badregex')),
            (r'', Text, '#pop')
        ],
        'badregex': [
            (r'\n', Text, '#pop')
        ],
        'root': [
            (r'^(?=\s|/)', Text, 'slashstartsregex'),
            include('commentsandwhitespace'),
            (r'\+\+|--|\|\||&&|in\b|\$|!?~|'
             r'(\*\*|[-<>+*%\^/!=])=?', Operator, 'slashstartsregex'),
            (r'[{(\[;,]', Punctuation, 'slashstartsregex'),
            (r'[})\].]', Punctuation),
            (r'(break|continue|do|while|exit|for|if|else|'
             r'return)\b', Keyword, 'slashstartsregex'),
            (r'function\b', Keyword.Declaration, 'slashstartsregex'),
            (r'(atan2|cos|exp|int|log|rand|sin|sqrt|srand|gensub|gsub|index|'
             r'length|match|split|sprintf|sub|substr|tolower|toupper|close|'
             r'fflush|getline|next|nextfile|print|printf|strftime|systime|'
             r'delete|system)\b', Keyword.Reserved),
            (r'(ARGC|ARGIND|ARGV|CONVFMT|ENVIRON|ERRNO|FIELDWIDTHS|FILENAME|FNR|FS|'
             r'IGNORECASE|NF|NR|OFMT|OFS|ORFS|RLENGTH|RS|RSTART|RT|'
             r'SUBSEP)\b', Name.Builtin),
            (r'[$a-zA-Z_][a-zA-Z0-9_]*', Name.Other),
            (r'[0-9][0-9]*\.[0-9]+([eE][0-9]+)?[fd]?', Number.Float),
            (r'0x[0-9a-fA-F]+', Number.Hex),
            (r'[0-9]+', Number.Integer),
            (r'"(\\\\|\\"|[^"])*"', String.Double),
            (r"'(\\\\|\\'|[^'])*'", String.Single),
        ]
    }


class Cfengine3Lexer(RegexLexer):
    """
    Lexer for `CFEngine3 <http://cfengine.org>`_ policy files.

    .. versionadded:: 1.5
    """

    name = 'CFEngine3'
    aliases = ['cfengine3', 'cf3']
    filenames = ['*.cf']
    mimetypes = []

    tokens = {
        'root': [
            (r'#.*?\n', Comment),
            (r'(body)(\s+)(\S+)(\s+)(control)',
             bygroups(Keyword, Text, Keyword, Text, Keyword)),
            (r'(body|bundle)(\s+)(\S+)(\s+)(\w+)(\()',
             bygroups(Keyword, Text, Keyword, Text, Name.Function, Punctuation),
             'arglist'),
            (r'(body|bundle)(\s+)(\S+)(\s+)(\w+)',
             bygroups(Keyword, Text, Keyword, Text, Name.Function)),
            (r'(")([^"]+)(")(\s+)(string|slist|int|real)(\s*)(=>)(\s*)',
             bygroups(Punctuation,Name.Variable,Punctuation,
                      Text,Keyword.Type,Text,Operator,Text)),
            (r'(\S+)(\s*)(=>)(\s*)',
             bygroups(Keyword.Reserved,Text,Operator,Text)),
            (r'"', String, 'string'),
            (r'(\w+)(\()', bygroups(Name.Function, Punctuation)),
            (r'([\w.!&|\(\)]+)(::)', bygroups(Name.Class, Punctuation)),
            (r'(\w+)(:)', bygroups(Keyword.Declaration,Punctuation)),
            (r'@[\{\(][^\)\}]+[\}\)]', Name.Variable),
            (r'[(){},;]', Punctuation),
            (r'=>', Operator),
            (r'->', Operator),
            (r'\d+\.\d+', Number.Float),
            (r'\d+', Number.Integer),
            (r'\w+', Name.Function),
            (r'\s+', Text),
        ],
        'string': [
            (r'\$[\{\(]', String.Interpol, 'interpol'),
            (r'\\.', String.Escape),
            (r'"', String, '#pop'),
            (r'\n', String),
            (r'.', String),
        ],
        'interpol': [
            (r'\$[\{\(]', String.Interpol, '#push'),
            (r'[\}\)]', String.Interpol, '#pop'),
            (r'[^\$\{\(\)\}]+', String.Interpol),
        ],
        'arglist': [
            (r'\)', Punctuation, '#pop'),
            (r',', Punctuation),
            (r'\w+', Name.Variable),
            (r'\s+', Text),
        ],
    }


class SnobolLexer(RegexLexer):
    """
    Lexer for the SNOBOL4 programming language.

    Recognizes the common ASCII equivalents of the original SNOBOL4 operators.
    Does not require spaces around binary operators.

    .. versionadded:: 1.5
    """

    name = "Snobol"
    aliases = ["snobol"]
    filenames = ['*.snobol']
    mimetypes = ['text/x-snobol']

    tokens = {
        # root state, start of line
        # comments, continuation lines, and directives start in column 1
        # as do labels
        'root': [
            (r'\*.*\n', Comment),
            (r'[\+\.] ', Punctuation, 'statement'),
            (r'-.*\n', Comment),
            (r'END\s*\n', Name.Label, 'heredoc'),
            (r'[A-Za-z\$][\w$]*', Name.Label, 'statement'),
            (r'\s+', Text, 'statement'),
        ],
        # statement state, line after continuation or label
        'statement': [
            (r'\s*\n', Text, '#pop'),
            (r'\s+', Text),
            (r'(?<=[^\w.])(LT|LE|EQ|NE|GE|GT|INTEGER|IDENT|DIFFER|LGT|SIZE|'
             r'REPLACE|TRIM|DUPL|REMDR|DATE|TIME|EVAL|APPLY|OPSYN|LOAD|UNLOAD|'
             r'LEN|SPAN|BREAK|ANY|NOTANY|TAB|RTAB|REM|POS|RPOS|FAIL|FENCE|'
             r'ABORT|ARB|ARBNO|BAL|SUCCEED|INPUT|OUTPUT|TERMINAL)(?=[^\w.])',
             Name.Builtin),
            (r'[A-Za-z][\w\.]*', Name),
            # ASCII equivalents of original operators
            # | for the EBCDIC equivalent, ! likewise
            # \ for EBCDIC negation
            (r'\*\*|[\?\$\.!%\*/#+\-@\|&\\=]', Operator),
            (r'"[^"]*"', String),
            (r"'[^']*'", String),
            # Accept SPITBOL syntax for real numbers
            # as well as Macro SNOBOL4
            (r'[0-9]+(?=[^\.EeDd])', Number.Integer),
            (r'[0-9]+(\.[0-9]*)?([EDed][-+]?[0-9]+)?', Number.Float),
            # Goto
            (r':', Punctuation, 'goto'),
            (r'[\(\)<>,;]', Punctuation),
        ],
        # Goto block
        'goto': [
            (r'\s*\n', Text, "#pop:2"),
            (r'\s+', Text),
            (r'F|S', Keyword),
            (r'(\()([A-Za-z][\w.]*)(\))',
             bygroups(Punctuation, Name.Label, Punctuation))
        ],
        # everything after the END statement is basically one
        # big heredoc.
        'heredoc': [
            (r'.*\n', String.Heredoc)
        ]
    }


class UrbiscriptLexer(ExtendedRegexLexer):
    """
    For UrbiScript source code.

    .. versionadded:: 1.5
    """

    name = 'UrbiScript'
    aliases = ['urbiscript']
    filenames = ['*.u']
    mimetypes = ['application/x-urbiscript']

    flags = re.DOTALL

    ## TODO
    # - handle Experimental and deprecated tags with specific tokens
    # - handle Angles and Durations with specific tokens

    def blob_callback(lexer, match, ctx):
        text_before_blob = match.group(1)
        blob_start = match.group(2)
        blob_size_str = match.group(3)
        blob_size = int(blob_size_str)
        yield match.start(), String, text_before_blob
        ctx.pos += len(text_before_blob)

        # if blob size doesn't match blob format (example : "\B(2)(aaa)")
        # yield blob as a string
        if ctx.text[match.end() + blob_size] != ")":
            result = "\\B(" + blob_size_str + ")("
            yield match.start(), String, result
            ctx.pos += len(result)
            return

        # if blob is well formated, yield as Escape
        blob_text = blob_start + ctx.text[match.end():match.end()+blob_size] + ")"
        yield match.start(), String.Escape, blob_text
        ctx.pos = match.end() + blob_size + 1 # +1 is the ending ")"

    tokens = {
        'root': [
            (r'\s+', Text),
            # comments
            (r'//.*?\n', Comment),
            (r'/\*', Comment.Multiline, 'comment'),
            (r'(?:every|for|loop|while)(?:;|&|\||,)',Keyword),
            (r'(?:assert|at|break|case|catch|closure|compl|continue|'
             r'default|else|enum|every|external|finally|for|freezeif|if|new|'
             r'onleave|return|stopif|switch|this|throw|timeout|try|'
             r'waituntil|whenever|while)\b', Keyword),
            (r'(?:asm|auto|bool|char|const_cast|delete|double|dynamic_cast|'
             r'explicit|export|extern|float|friend|goto|inline|int|'
             r'long|mutable|namespace|register|reinterpret_cast|short|'
             r'signed|sizeof|static_cast|struct|template|typedef|typeid|'
             r'typename|union|unsigned|using|virtual|volatile|'
             r'wchar_t)\b', Keyword.Reserved),
            # deprecated keywords, use a meaningfull token when available
            (r'(?:emit|foreach|internal|loopn|static)\b', Keyword),
            # ignored keywords, use a meaningfull token when available
            (r'(?:private|protected|public)\b', Keyword),
            (r'(?:var|do|const|function|class)\b', Keyword.Declaration),
            (r'(?:true|false|nil|void)\b', Keyword.Constant),
            (r'(?:Barrier|Binary|Boolean|CallMessage|Channel|Code|'
             r'Comparable|Container|Control|Date|Dictionary|Directory|'
             r'Duration|Enumeration|Event|Exception|Executable|File|Finalizable|'
             r'Float|FormatInfo|Formatter|Global|Group|Hash|InputStream|'
             r'IoService|Job|Kernel|Lazy|List|Loadable|Lobby|Location|Logger|Math|'
             r'Mutex|nil|Object|Orderable|OutputStream|Pair|Path|Pattern|Position|'
             r'Primitive|Process|Profile|PseudoLazy|PubSub|RangeIterable|Regexp|'
             r'Semaphore|Server|Singleton|Socket|StackFrame|Stream|String|System|'
             r'Tag|Timeout|Traceable|TrajectoryGenerator|Triplet|Tuple'
             r'|UObject|UValue|UVar)\b', Name.Builtin),
            (r'(?:this)\b', Name.Builtin.Pseudo),
            # don't match single | and &
            (r'(?:[-=+*%/<>~^:]+|\.&?|\|\||&&)', Operator),
            (r'(?:and_eq|and|bitand|bitor|in|not|not_eq|or_eq|or|xor_eq|xor)\b',
             Operator.Word),
            (r'[{}\[\]()]+', Punctuation),
            (r'(?:;|\||,|&|\?|!)+', Punctuation),
            (r'[$a-zA-Z_][a-zA-Z0-9_]*', Name.Other),
            (r'0x[0-9a-fA-F]+', Number.Hex),
            # Float, Integer, Angle and Duration
            (r'(?:[0-9]+(?:(?:\.[0-9]+)?(?:[eE][+-]?[0-9]+)?)?'
             r'((?:rad|deg|grad)|(?:ms|s|min|h|d))?)\b', Number.Float),
            # handle binary blob in strings
            (r'"', String.Double, "string.double"),
            (r"'", String.Single, "string.single"),
        ],
        'string.double': [
            (r'((?:\\\\|\\"|[^"])*?)(\\B\((\d+)\)\()', blob_callback),
            (r'(\\\\|\\"|[^"])*?"', String.Double, '#pop'),
        ],
        'string.single': [
            (r"((?:\\\\|\\'|[^'])*?)(\\B\((\d+)\)\()", blob_callback),
            (r"(\\\\|\\'|[^'])*?'", String.Single, '#pop'),
        ],
        # from http://pygments.org/docs/lexerdevelopment/#changing-states
        'comment': [
            (r'[^*/]', Comment.Multiline),
            (r'/\*', Comment.Multiline, '#push'),
            (r'\*/', Comment.Multiline, '#pop'),
            (r'[*/]', Comment.Multiline),
        ]
    }


class OpenEdgeLexer(RegexLexer):
    """
    Lexer for `OpenEdge ABL (formerly Progress)
    <http://web.progress.com/en/openedge/abl.html>`_ source code.

    .. versionadded:: 1.5
    """
    name = 'OpenEdge ABL'
    aliases = ['openedge', 'abl', 'progress']
    filenames = ['*.p', '*.cls']
    mimetypes = ['text/x-openedge', 'application/x-openedge']

    types = (r'(?i)(^|(?<=[^0-9a-z_\-]))(CHARACTER|CHAR|CHARA|CHARAC|CHARACT|CHARACTE|'
             r'COM-HANDLE|DATE|DATETIME|DATETIME-TZ|'
             r'DECIMAL|DEC|DECI|DECIM|DECIMA|HANDLE|'
             r'INT64|INTEGER|INT|INTE|INTEG|INTEGE|'
             r'LOGICAL|LONGCHAR|MEMPTR|RAW|RECID|ROWID)\s*($|(?=[^0-9a-z_\-]))')

    keywords = (r'(?i)(^|(?<=[^0-9a-z_\-]))(' +
                r'|'.join(OPENEDGEKEYWORDS) +
                r')\s*($|(?=[^0-9a-z_\-]))')
    tokens = {
        'root': [
            (r'/\*', Comment.Multiline, 'comment'),
            (r'\{', Comment.Preproc, 'preprocessor'),
            (r'\s*&.*', Comment.Preproc),
            (r'0[xX][0-9a-fA-F]+[LlUu]*', Number.Hex),
            (r'(?i)(DEFINE|DEF|DEFI|DEFIN)\b', Keyword.Declaration),
            (types, Keyword.Type),
            (keywords, Name.Builtin),
            (r'"(\\\\|\\"|[^"])*"', String.Double),
            (r"'(\\\\|\\'|[^'])*'", String.Single),
            (r'[0-9][0-9]*\.[0-9]+([eE][0-9]+)?[fd]?', Number.Float),
            (r'[0-9]+', Number.Integer),
            (r'\s+', Text),
            (r'[+*/=-]', Operator),
            (r'[.:()]', Punctuation),
            (r'.', Name.Variable), # Lazy catch-all
        ],
        'comment': [
            (r'[^*/]', Comment.Multiline),
            (r'/\*', Comment.Multiline, '#push'),
            (r'\*/', Comment.Multiline, '#pop'),
            (r'[*/]', Comment.Multiline)
        ],
        'preprocessor': [
            (r'[^{}]', Comment.Preproc),
            (r'{', Comment.Preproc, '#push'),
            (r'}', Comment.Preproc, '#pop'),
        ],
    }


class BroLexer(RegexLexer):
    """
    For `Bro <http://bro-ids.org/>`_ scripts.

    .. versionadded:: 1.5
    """
    name = 'Bro'
    aliases = ['bro']
    filenames = ['*.bro']

    _hex = r'[0-9a-fA-F_]+'
    _float = r'((\d*\.?\d+)|(\d+\.?\d*))([eE][-+]?\d+)?'
    _h = r'[A-Za-z0-9][-A-Za-z0-9]*'

    tokens = {
        'root': [
            # Whitespace
            (r'^@.*?\n', Comment.Preproc),
            (r'#.*?\n', Comment.Single),
            (r'\n', Text),
            (r'\s+', Text),
            (r'\\\n', Text),
            # Keywords
            (r'(add|alarm|break|case|const|continue|delete|do|else|enum|event'
             r'|export|for|function|if|global|hook|local|module|next'
             r'|of|print|redef|return|schedule|switch|type|when|while)\b', Keyword),
            (r'(addr|any|bool|count|counter|double|file|int|interval|net'
             r'|pattern|port|record|set|string|subnet|table|time|timer'
             r'|vector)\b', Keyword.Type),
            (r'(T|F)\b', Keyword.Constant),
            (r'(&)((?:add|delete|expire)_func|attr|(?:create|read|write)_expire'
             r'|default|disable_print_hook|raw_output|encrypt|group|log'
             r'|mergeable|optional|persistent|priority|redef'
             r'|rotate_(?:interval|size)|synchronized)\b', bygroups(Punctuation,
                 Keyword)),
            (r'\s+module\b', Keyword.Namespace),
            # Addresses, ports and networks
            (r'\d+/(tcp|udp|icmp|unknown)\b', Number),
            (r'(\d+\.){3}\d+', Number),
            (r'(' + _hex + r'){7}' + _hex, Number),
            (r'0x' + _hex + r'(' + _hex + r'|:)*::(' + _hex + r'|:)*', Number),
            (r'((\d+|:)(' + _hex + r'|:)*)?::(' + _hex + r'|:)*', Number),
            (r'(\d+\.\d+\.|(\d+\.){2}\d+)', Number),
            # Hostnames
            (_h + r'(\.' + _h + r')+', String),
            # Numeric
            (_float + r'\s+(day|hr|min|sec|msec|usec)s?\b', Literal.Date),
            (r'0[xX]' + _hex, Number.Hex),
            (_float, Number.Float),
            (r'\d+', Number.Integer),
            (r'/', String.Regex, 'regex'),
            (r'"', String, 'string'),
            # Operators
            (r'[!%*/+:<=>?~|-]', Operator),
            (r'([-+=&|]{2}|[+=!><-]=)', Operator),
            (r'(in|match)\b', Operator.Word),
            (r'[{}()\[\]$.,;]', Punctuation),
            # Identfier
            (r'([_a-zA-Z]\w*)(::)', bygroups(Name, Name.Namespace)),
            (r'[a-zA-Z_][a-zA-Z_0-9]*', Name)
        ],
        'string': [
            (r'"', String, '#pop'),
            (r'\\([\\abfnrtv"\']|x[a-fA-F0-9]{2,4}|[0-7]{1,3})', String.Escape),
            (r'[^\\"\n]+', String),
            (r'\\\n', String),
            (r'\\', String)
        ],
        'regex': [
            (r'/', String.Regex, '#pop'),
            (r'\\[\\nt/]', String.Regex), # String.Escape is too intense here.
            (r'[^\\/\n]+', String.Regex),
            (r'\\\n', String.Regex),
            (r'\\', String.Regex)
        ]
    }


class CbmBasicV2Lexer(RegexLexer):
    """
    For CBM BASIC V2 sources.

    .. versionadded:: 1.6
    """
    name = 'CBM BASIC V2'
    aliases = ['cbmbas']
    filenames = ['*.bas']

    flags = re.IGNORECASE

    tokens = {
        'root': [
            (r'rem.*\n', Comment.Single),
            (r'\s+', Text),
            (r'new|run|end|for|to|next|step|go(to|sub)?|on|return|stop|cont'
             r'|if|then|input#?|read|wait|load|save|verify|poke|sys|print#?'
             r'|list|clr|cmd|open|close|get#?', Keyword.Reserved),
            (r'data|restore|dim|let|def|fn', Keyword.Declaration),
            (r'tab|spc|sgn|int|abs|usr|fre|pos|sqr|rnd|log|exp|cos|sin|tan|atn'
             r'|peek|len|val|asc|(str|chr|left|right|mid)\$', Name.Builtin),
            (r'[-+*/^<>=]', Operator),
            (r'not|and|or', Operator.Word),
            (r'"[^"\n]*.', String),
            (r'\d+|[-+]?\d*\.\d*(e[-+]?\d+)?', Number.Float),
            (r'[\(\),:;]', Punctuation),
            (r'\w+[$%]?', Name),
        ]
    }

    def analyse_text(self, text):
        # if it starts with a line number, it shouldn't be a "modern" Basic
        # like VB.net
        if re.match(r'\d+', text):
            return True


class MscgenLexer(RegexLexer):
    """
    For `Mscgen <http://www.mcternan.me.uk/mscgen/>`_ files.

    .. versionadded:: 1.6
    """
    name = 'Mscgen'
    aliases = ['mscgen', 'msc']
    filenames = ['*.msc']

    _var = r'([a-zA-Z0-9_]+|"(?:\\"|[^"])*")'

    tokens = {
        'root': [
            (r'msc\b', Keyword.Type),
            # Options
            (r'(hscale|HSCALE|width|WIDTH|wordwraparcs|WORDWRAPARCS'
             r'|arcgradient|ARCGRADIENT)\b', Name.Property),
            # Operators
            (r'(abox|ABOX|rbox|RBOX|box|BOX|note|NOTE)\b', Operator.Word),
            (r'(\.|-|\|){3}', Keyword),
            (r'(?:-|=|\.|:){2}'
             r'|<<=>>|<->|<=>|<<>>|<:>'
             r'|->|=>>|>>|=>|:>|-x|-X'
             r'|<-|<<=|<<|<=|<:|x-|X-|=', Operator),
            # Names
            (r'\*', Name.Builtin),
            (_var, Name.Variable),
            # Other
            (r'\[', Punctuation, 'attrs'),
            (r'\{|\}|,|;', Punctuation),
            include('comments')
        ],
        'attrs': [
            (r'\]', Punctuation, '#pop'),
            (_var + r'(\s*)(=)(\s*)' + _var,
             bygroups(Name.Attribute, Text.Whitespace, Operator, Text.Whitespace,
                      String)),
            (r',', Punctuation),
            include('comments')
        ],
        'comments': [
            (r'(?://|#).*?\n', Comment.Single),
            (r'/\*(?:.|\n)*?\*/', Comment.Multiline),
            (r'[ \t\r\n]+', Text.Whitespace)
        ]
    }


def _rx_indent(level):
    # Kconfig *always* interprets a tab as 8 spaces, so this is the default.
    # Edit this if you are in an environment where KconfigLexer gets expanded
    # input (tabs expanded to spaces) and the expansion tab width is != 8,
    # e.g. in connection with Trac (trac.ini, [mimeviewer], tab_width).
    # Value range here is 2 <= {tab_width} <= 8.
    tab_width = 8
    # Regex matching a given indentation {level}, assuming that indentation is
    # a multiple of {tab_width}. In other cases there might be problems.
    return r'(?:\t| {1,%s}\t| {%s}){%s}.*\n' % (tab_width-1, tab_width, level)


class KconfigLexer(RegexLexer):
    """
    For Linux-style Kconfig files.

    .. versionadded:: 1.6
    """

    name = 'Kconfig'
    aliases = ['kconfig', 'menuconfig', 'linux-config', 'kernel-config']
    # Adjust this if new kconfig file names appear in your environment
    filenames = ['Kconfig', '*Config.in*', 'external.in*',
                 'standard-modules.in']
    mimetypes = ['text/x-kconfig']
    # No re.MULTILINE, indentation-aware help text needs line-by-line handling
    flags = 0

    def call_indent(level):
        # If indentation >= {level} is detected, enter state 'indent{level}'
        return (_rx_indent(level), String.Doc, 'indent%s' % level)

    def do_indent(level):
        # Print paragraphs of indentation level >= {level} as String.Doc,
        # ignoring blank lines. Then return to 'root' state.
        return [
            (_rx_indent(level), String.Doc),
            (r'\s*\n', Text),
            (r'', Generic, '#pop:2')
        ]

    tokens = {
        'root': [
            (r'\s+', Text),
            (r'#.*?\n', Comment.Single),
            (r'(mainmenu|config|menuconfig|choice|endchoice|comment|menu|'
             r'endmenu|visible if|if|endif|source|prompt|select|depends on|'
             r'default|range|option)\b', Keyword),
            (r'(---help---|help)[\t ]*\n', Keyword, 'help'),
            (r'(bool|tristate|string|hex|int|defconfig_list|modules|env)\b',
             Name.Builtin),
            (r'[!=&|]', Operator),
            (r'[()]', Punctuation),
            (r'[0-9]+', Number.Integer),
            (r"'(''|[^'])*'", String.Single),
            (r'"(""|[^"])*"', String.Double),
            (r'\S+', Text),
        ],
        # Help text is indented, multi-line and ends when a lower indentation
        # level is detected.
        'help': [
            # Skip blank lines after help token, if any
            (r'\s*\n', Text),
            # Determine the first help line's indentation level heuristically(!).
            # Attention: this is not perfect, but works for 99% of "normal"
            # indentation schemes up to a max. indentation level of 7.
            call_indent(7),
            call_indent(6),
            call_indent(5),
            call_indent(4),
            call_indent(3),
            call_indent(2),
            call_indent(1),
            ('', Text, '#pop'),  # for incomplete help sections without text
        ],
        # Handle text for indentation levels 7 to 1
        'indent7': do_indent(7),
        'indent6': do_indent(6),
        'indent5': do_indent(5),
        'indent4': do_indent(4),
        'indent3': do_indent(3),
        'indent2': do_indent(2),
        'indent1': do_indent(1),
    }


class VGLLexer(RegexLexer):
    """
    For `SampleManager VGL <http://www.thermoscientific.com/samplemanager>`_
    source code.

    .. versionadded:: 1.6
    """
    name = 'VGL'
    aliases = ['vgl']
    filenames = ['*.rpf']

    flags = re.MULTILINE | re.DOTALL | re.IGNORECASE

    tokens = {
        'root': [
            (r'\{[^\}]*\}', Comment.Multiline),
            (r'declare', Keyword.Constant),
            (r'(if|then|else|endif|while|do|endwhile|and|or|prompt|object'
             r'|create|on|line|with|global|routine|value|endroutine|constant'
             r'|global|set|join|library|compile_option|file|exists|create|copy'
             r'|delete|enable|windows|name|notprotected)(?! *[=<>.,()])',
             Keyword),
            (r'(true|false|null|empty|error|locked)', Keyword.Constant),
            (r'[~\^\*\#!%&\[\]\(\)<>\|+=:;,./?-]', Operator),
            (r'"[^"]*"', String),
            (r'(\.)([a-z_\$][a-z0-9_\$]*)', bygroups(Operator, Name.Attribute)),
            (r'[0-9][0-9]*(\.[0-9]+(e[+\-]?[0-9]+)?)?', Number),
            (r'[a-z_\$][a-z0-9_\$]*', Name),
            (r'[\r\n]+', Text),
            (r'\s+', Text)
        ]
    }


class SourcePawnLexer(RegexLexer):
    """
    For SourcePawn source code with preprocessor directives.

    .. versionadded:: 1.6
    """
    name = 'SourcePawn'
    aliases = ['sp']
    filenames = ['*.sp']
    mimetypes = ['text/x-sourcepawn']

    #: optional Comment or Whitespace
    _ws = r'(?:\s|//.*?\n|/\*.*?\*/)+'

    tokens = {
        'root': [
            # preprocessor directives: without whitespace
            ('^#if\s+0', Comment.Preproc, 'if0'),
            ('^#', Comment.Preproc, 'macro'),
            # or with whitespace
            ('^' + _ws + r'#if\s+0', Comment.Preproc, 'if0'),
            ('^' + _ws + '#', Comment.Preproc, 'macro'),
            (r'\n', Text),
            (r'\s+', Text),
            (r'\\\n', Text), # line continuation
            (r'/(\\\n)?/(\n|(.|\n)*?[^\\]\n)', Comment.Single),
            (r'/(\\\n)?\*(.|\n)*?\*(\\\n)?/', Comment.Multiline),
            (r'[{}]', Punctuation),
            (r'L?"', String, 'string'),
            (r"L?'(\\.|\\[0-7]{1,3}|\\x[a-fA-F0-9]{1,2}|[^\\\'\n])'", String.Char),
            (r'(\d+\.\d*|\.\d+|\d+)[eE][+-]?\d+[LlUu]*', Number.Float),
            (r'(\d+\.\d*|\.\d+|\d+[fF])[fF]?', Number.Float),
            (r'0x[0-9a-fA-F]+[LlUu]*', Number.Hex),
            (r'0[0-7]+[LlUu]*', Number.Oct),
            (r'\d+[LlUu]*', Number.Integer),
            (r'\*/', Error),
            (r'[~!%^&*+=|?:<>/-]', Operator),
            (r'[()\[\],.;]', Punctuation),
            (r'(case|const|continue|native|'
             r'default|else|enum|for|if|new|operator|'
             r'public|return|sizeof|static|decl|struct|switch)\b', Keyword),
            (r'(bool|Float)\b', Keyword.Type),
            (r'(true|false)\b', Keyword.Constant),
            ('[a-zA-Z_][a-zA-Z0-9_]*', Name),
        ],
        'string': [
            (r'"', String, '#pop'),
            (r'\\([\\abfnrtv"\']|x[a-fA-F0-9]{2,4}|[0-7]{1,3})', String.Escape),
            (r'[^\\"\n]+', String), # all other characters
            (r'\\\n', String), # line continuation
            (r'\\', String), # stray backslash
        ],
        'macro': [
            (r'[^/\n]+', Comment.Preproc),
            (r'/\*(.|\n)*?\*/', Comment.Multiline),
            (r'//.*?\n', Comment.Single, '#pop'),
            (r'/', Comment.Preproc),
            (r'(?<=\\)\n', Comment.Preproc),
            (r'\n', Comment.Preproc, '#pop'),
        ],
        'if0': [
            (r'^\s*#if.*?(?<!\\)\n', Comment.Preproc, '#push'),
            (r'^\s*#endif.*?(?<!\\)\n', Comment.Preproc, '#pop'),
            (r'.*?\n', Comment),
        ]
    }

    SM_TYPES = set(['Action', 'bool', 'Float', 'Plugin', 'String', 'any',
                'AdminFlag', 'OverrideType', 'OverrideRule', 'ImmunityType',
                'GroupId', 'AdminId', 'AdmAccessMode', 'AdminCachePart',
                'CookieAccess', 'CookieMenu', 'CookieMenuAction', 'NetFlow',
                'ConVarBounds', 'QueryCookie', 'ReplySource',
                'ConVarQueryResult', 'ConVarQueryFinished', 'Function',
                'Action', 'Identity', 'PluginStatus', 'PluginInfo', 'DBResult',
                'DBBindType', 'DBPriority', 'PropType', 'PropFieldType',
                'MoveType', 'RenderMode', 'RenderFx', 'EventHookMode',
                'EventHook', 'FileType', 'FileTimeMode', 'PathType',
                'ParamType', 'ExecType', 'DialogType', 'Handle', 'KvDataTypes',
                'NominateResult', 'MapChange', 'MenuStyle', 'MenuAction',
                'MenuSource', 'RegexError', 'SDKCallType', 'SDKLibrary',
                'SDKFuncConfSource', 'SDKType', 'SDKPassMethod', 'RayType',
                'TraceEntityFilter', 'ListenOverride', 'SortOrder', 'SortType',
                'SortFunc2D', 'APLRes', 'FeatureType', 'FeatureStatus',
                'SMCResult', 'SMCError', 'TFClassType', 'TFTeam', 'TFCond',
                'TFResourceType', 'Timer', 'TopMenuAction', 'TopMenuObjectType',
                'TopMenuPosition', 'TopMenuObject', 'UserMsg'])

    def __init__(self, **options):
        self.smhighlighting = get_bool_opt(options,
                'sourcemod', True)

        self._functions = set()
        if self.smhighlighting:
            from pygments.lexers._sourcemodbuiltins import FUNCTIONS
            self._functions.update(FUNCTIONS)
        RegexLexer.__init__(self, **options)

    def get_tokens_unprocessed(self, text):
        for index, token, value in \
            RegexLexer.get_tokens_unprocessed(self, text):
            if token is Name:
                if self.smhighlighting:
                    if value in self.SM_TYPES:
                        token = Keyword.Type
                    elif value in self._functions:
                        token = Name.Builtin
            yield index, token, value


class PuppetLexer(RegexLexer):
    """
    For `Puppet <http://puppetlabs.com/>`__ configuration DSL.

    .. versionadded:: 1.6
    """
    name = 'Puppet'
    aliases = ['puppet']
    filenames = ['*.pp']

    tokens = {
        'root': [
            include('comments'),
            include('keywords'),
            include('names'),
            include('numbers'),
            include('operators'),
            include('strings'),

            (r'[]{}:(),;[]', Punctuation),
            (r'[^\S\n]+', Text),
        ],

        'comments': [
            (r'\s*#.*$', Comment),
            (r'/(\\\n)?[*](.|\n)*?[*](\\\n)?/', Comment.Multiline),
        ],

        'operators': [
            (r'(=>|\?|<|>|=|\+|-|/|\*|~|!|\|)', Operator),
            (r'(in|and|or|not)\b', Operator.Word),
        ],

        'names': [
            ('[a-zA-Z_][a-zA-Z0-9_]*', Name.Attribute),
            (r'(\$\S+)(\[)(\S+)(\])', bygroups(Name.Variable, Punctuation,
                                               String, Punctuation)),
            (r'\$\S+', Name.Variable),
        ],

        'numbers': [
            # Copypasta from the Python lexer
            (r'(\d+\.\d*|\d*\.\d+)([eE][+-]?[0-9]+)?j?', Number.Float),
            (r'\d+[eE][+-]?[0-9]+j?', Number.Float),
            (r'0[0-7]+j?', Number.Oct),
            (r'0[xX][a-fA-F0-9]+', Number.Hex),
            (r'\d+L', Number.Integer.Long),
            (r'\d+j?', Number.Integer)
        ],

        'keywords': [
            # Left out 'group' and 'require'
            # Since they're often used as attributes
            (r'(?i)(absent|alert|alias|audit|augeas|before|case|check|class|'
             r'computer|configured|contained|create_resources|crit|cron|debug|'
             r'default|define|defined|directory|else|elsif|emerg|err|exec|'
             r'extlookup|fail|false|file|filebucket|fqdn_rand|generate|host|if|'
             r'import|include|info|inherits|inline_template|installed|'
             r'interface|k5login|latest|link|loglevel|macauthorization|'
             r'mailalias|maillist|mcx|md5|mount|mounted|nagios_command|'
             r'nagios_contact|nagios_contactgroup|nagios_host|'
             r'nagios_hostdependency|nagios_hostescalation|nagios_hostextinfo|'
             r'nagios_hostgroup|nagios_service|nagios_servicedependency|'
             r'nagios_serviceescalation|nagios_serviceextinfo|'
             r'nagios_servicegroup|nagios_timeperiod|node|noop|notice|notify|'
             r'package|present|purged|realize|regsubst|resources|role|router|'
             r'running|schedule|scheduled_task|search|selboolean|selmodule|'
             r'service|sha1|shellquote|split|sprintf|ssh_authorized_key|sshkey|'
             r'stage|stopped|subscribe|tag|tagged|template|tidy|true|undef|'
             r'unmounted|user|versioncmp|vlan|warning|yumrepo|zfs|zone|'
             r'zpool)\b', Keyword),
        ],

        'strings': [
            (r'"([^"])*"', String),
            (r"'(\\'|[^'])*'", String),
        ],

    }


class NSISLexer(RegexLexer):
    """
    For `NSIS <http://nsis.sourceforge.net/>`_ scripts.

    .. versionadded:: 1.6
    """
    name = 'NSIS'
    aliases = ['nsis', 'nsi', 'nsh']
    filenames = ['*.nsi', '*.nsh']
    mimetypes = ['text/x-nsis']

    flags = re.IGNORECASE

    tokens = {
        'root': [
            (r'[;\#].*\n', Comment),
            (r"'.*?'", String.Single),
            (r'"', String.Double, 'str_double'),
            (r'`', String.Backtick, 'str_backtick'),
            include('macro'),
            include('interpol'),
            include('basic'),
            (r'\$\{[a-z_|][\w|]*\}', Keyword.Pseudo),
            (r'/[a-z_]\w*', Name.Attribute),
            ('.', Text),
        ],
        'basic': [
            (r'(\n)(Function)(\s+)([._a-z][.\w]*)\b',
             bygroups(Text, Keyword, Text, Name.Function)),
            (r'\b([_a-z]\w*)(::)([a-z][a-z0-9]*)\b',
             bygroups(Keyword.Namespace, Punctuation, Name.Function)),
            (r'\b([_a-z]\w*)(:)', bygroups(Name.Label, Punctuation)),
            (r'(\b[ULS]|\B)([\!\<\>=]?=|\<\>?|\>)\B', Operator),
            (r'[|+-]', Operator),
            (r'\\', Punctuation),
            (r'\b(Abort|Add(?:BrandingImage|Size)|'
             r'Allow(?:RootDirInstall|SkipFiles)|AutoCloseWindow|'
             r'BG(?:Font|Gradient)|BrandingText|BringToFront|Call(?:InstDLL)?|'
             r'(?:Sub)?Caption|ChangeUI|CheckBitmap|ClearErrors|CompletedText|'
             r'ComponentText|CopyFiles|CRCCheck|'
             r'Create(?:Directory|Font|Shortcut)|Delete(?:INI(?:Sec|Str)|'
             r'Reg(?:Key|Value))?|DetailPrint|DetailsButtonText|'
             r'Dir(?:Show|Text|Var|Verify)|(?:Disabled|Enabled)Bitmap|'
             r'EnableWindow|EnumReg(?:Key|Value)|Exch|Exec(?:Shell|Wait)?|'
             r'ExpandEnvStrings|File(?:BufSize|Close|ErrorText|Open|'
             r'Read(?:Byte)?|Seek|Write(?:Byte)?)?|'
             r'Find(?:Close|First|Next|Window)|FlushINI|Function(?:End)?|'
             r'Get(?:CurInstType|CurrentAddress|DlgItem|DLLVersion(?:Local)?|'
             r'ErrorLevel|FileTime(?:Local)?|FullPathName|FunctionAddress|'
             r'InstDirError|LabelAddress|TempFileName)|'
             r'Goto|HideWindow|Icon|'
             r'If(?:Abort|Errors|FileExists|RebootFlag|Silent)|'
             r'InitPluginsDir|Install(?:ButtonText|Colors|Dir(?:RegKey)?)|'
             r'Inst(?:ProgressFlags|Type(?:[GS]etText)?)|Int(?:CmpU?|Fmt|Op)|'
             r'IsWindow|LangString(?:UP)?|'
             r'License(?:BkColor|Data|ForceSelection|LangString|Text)|'
             r'LoadLanguageFile|LockWindow|Log(?:Set|Text)|MessageBox|'
             r'MiscButtonText|Name|Nop|OutFile|(?:Uninst)?Page(?:Ex(?:End)?)?|'
             r'PluginDir|Pop|Push|Quit|Read(?:(?:Env|INI|Reg)Str|RegDWORD)|'
             r'Reboot|(?:Un)?RegDLL|Rename|RequestExecutionLevel|ReserveFile|'
             r'Return|RMDir|SearchPath|Section(?:Divider|End|'
             r'(?:(?:Get|Set)(?:Flags|InstTypes|Size|Text))|Group(?:End)?|In)?|'
             r'SendMessage|Set(?:AutoClose|BrandingImage|Compress(?:ionLevel|'
             r'or(?:DictSize)?)?|CtlColors|CurInstType|DatablockOptimize|'
             r'DateSave|Details(?:Print|View)|Error(?:s|Level)|FileAttributes|'
             r'Font|OutPath|Overwrite|PluginUnload|RebootFlag|ShellVarContext|'
             r'Silent|StaticBkColor)|'
             r'Show(?:(?:I|Uni)nstDetails|Window)|Silent(?:Un)?Install|Sleep|'
             r'SpaceTexts|Str(?:CmpS?|Cpy|Len)|SubSection(?:End)?|'
             r'Uninstall(?:ButtonText|(?:Sub)?Caption|EXEName|Icon|Text)|'
             r'UninstPage|Var|VI(?:AddVersionKey|ProductVersion)|WindowIcon|'
             r'Write(?:INIStr|Reg(:?Bin|DWORD|(?:Expand)?Str)|Uninstaller)|'
             r'XPStyle)\b', Keyword),
            (r'\b(CUR|END|(?:FILE_ATTRIBUTE_)?'
             r'(?:ARCHIVE|HIDDEN|NORMAL|OFFLINE|READONLY|SYSTEM|TEMPORARY)|'
             r'HK(CC|CR|CU|DD|LM|PD|U)|'
             r'HKEY_(?:CLASSES_ROOT|CURRENT_(?:CONFIG|USER)|DYN_DATA|'
             r'LOCAL_MACHINE|PERFORMANCE_DATA|USERS)|'
             r'ID(?:ABORT|CANCEL|IGNORE|NO|OK|RETRY|YES)|'
             r'MB_(?:ABORTRETRYIGNORE|DEFBUTTON[1-4]|'
             r'ICON(?:EXCLAMATION|INFORMATION|QUESTION|STOP)|'
             r'OK(?:CANCEL)?|RETRYCANCEL|RIGHT|SETFOREGROUND|TOPMOST|USERICON|'
             r'YESNO(?:CANCEL)?)|SET|SHCTX|'
             r'SW_(?:HIDE|SHOW(?:MAXIMIZED|MINIMIZED|NORMAL))|'
             r'admin|all|auto|both|bottom|bzip2|checkbox|colored|current|false|'
             r'force|hide|highest|if(?:diff|newer)|lastused|leave|left|'
             r'listonly|lzma|nevershow|none|normal|off|on|pop|push|'
             r'radiobuttons|right|show|silent|silentlog|smooth|textonly|top|'
             r'true|try|user|zlib)\b', Name.Constant),
        ],
        'macro': [
            (r'\!(addincludedir(?:dir)?|addplugindir|appendfile|cd|define|'
             r'delfilefile|echo(?:message)?|else|endif|error|execute|'
             r'if(?:macro)?n?(?:def)?|include|insertmacro|macro(?:end)?|packhdr|'
             r'search(?:parse|replace)|system|tempfilesymbol|undef|verbose|'
             r'warning)\b', Comment.Preproc),
        ],
        'interpol': [
            (r'\$(R?[0-9])', Name.Builtin.Pseudo),    # registers
            (r'\$(ADMINTOOLS|APPDATA|CDBURN_AREA|COOKIES|COMMONFILES(?:32|64)|'
            r'DESKTOP|DOCUMENTS|EXE(?:DIR|FILE|PATH)|FAVORITES|FONTS|HISTORY|'
            r'HWNDPARENT|INTERNET_CACHE|LOCALAPPDATA|MUSIC|NETHOOD|PICTURES|'
            r'PLUGINSDIR|PRINTHOOD|PROFILE|PROGRAMFILES(?:32|64)|QUICKLAUNCH|'
            r'RECENT|RESOURCES(?:_LOCALIZED)?|SENDTO|SM(?:PROGRAMS|STARTUP)|'
            r'STARTMENU|SYSDIR|TEMP(?:LATES)?|VIDEOS|WINDIR|\{NSISDIR\})',
             Name.Builtin),
            (r'\$(CMDLINE|INSTDIR|OUTDIR|LANGUAGE)', Name.Variable.Global),
            (r'\$[a-z_]\w*', Name.Variable),
        ],
        'str_double': [
            (r'"', String, '#pop'),
            (r'\$(\\[nrt"]|\$)', String.Escape),
            include('interpol'),
            (r'.', String.Double),
        ],
        'str_backtick': [
            (r'`', String, '#pop'),
            (r'\$(\\[nrt"]|\$)', String.Escape),
            include('interpol'),
            (r'.', String.Double),
        ],
    }


class RPMSpecLexer(RegexLexer):
    """
    For RPM ``.spec`` files.

    .. versionadded:: 1.6
    """

    name = 'RPMSpec'
    aliases = ['spec']
    filenames = ['*.spec']
    mimetypes = ['text/x-rpm-spec']

    _directives = ('(?:package|prep|build|install|clean|check|pre[a-z]*|'
                   'post[a-z]*|trigger[a-z]*|files)')

    tokens = {
        'root': [
            (r'#.*\n', Comment),
            include('basic'),
        ],
        'description': [
            (r'^(%' + _directives + ')(.*)$',
             bygroups(Name.Decorator, Text), '#pop'),
            (r'\n', Text),
            (r'.', Text),
        ],
        'changelog': [
            (r'\*.*\n', Generic.Subheading),
            (r'^(%' + _directives + ')(.*)$',
             bygroups(Name.Decorator, Text), '#pop'),
            (r'\n', Text),
            (r'.', Text),
        ],
        'string': [
            (r'"', String.Double, '#pop'),
            (r'\\([\\abfnrtv"\']|x[a-fA-F0-9]{2,4}|[0-7]{1,3})', String.Escape),
            include('interpol'),
            (r'.', String.Double),
        ],
        'basic': [
            include('macro'),
            (r'(?i)^(Name|Version|Release|Epoch|Summary|Group|License|Packager|'
             r'Vendor|Icon|URL|Distribution|Prefix|Patch[0-9]*|Source[0-9]*|'
             r'Requires\(?[a-z]*\)?|[a-z]+Req|Obsoletes|Suggests|Provides|Conflicts|'
             r'Build[a-z]+|[a-z]+Arch|Auto[a-z]+)(:)(.*)$',
             bygroups(Generic.Heading, Punctuation, using(this))),
            (r'^%description', Name.Decorator, 'description'),
            (r'^%changelog', Name.Decorator, 'changelog'),
            (r'^(%' + _directives + ')(.*)$', bygroups(Name.Decorator, Text)),
            (r'%(attr|defattr|dir|doc(?:dir)?|setup|config(?:ure)?|'
             r'make(?:install)|ghost|patch[0-9]+|find_lang|exclude|verify)',
             Keyword),
            include('interpol'),
            (r"'.*?'", String.Single),
            (r'"', String.Double, 'string'),
            (r'.', Text),
        ],
        'macro': [
            (r'%define.*\n', Comment.Preproc),
            (r'%\{\!\?.*%define.*\}', Comment.Preproc),
            (r'(%(?:if(?:n?arch)?|else(?:if)?|endif))(.*)$',
             bygroups(Comment.Preproc, Text)),
        ],
        'interpol': [
            (r'%\{?__[a-z_]+\}?', Name.Function),
            (r'%\{?_([a-z_]+dir|[a-z_]+path|prefix)\}?', Keyword.Pseudo),
            (r'%\{\?[A-Za-z0-9_]+\}', Name.Variable),
            (r'\$\{?RPM_[A-Z0-9_]+\}?', Name.Variable.Global),
            (r'%\{[a-zA-Z][a-zA-Z0-9_]+\}', Keyword.Constant),
        ]
    }


class AutoItLexer(RegexLexer):
    """
    For `AutoIt <http://www.autoitscript.com/site/autoit/>`_ files.

    AutoIt is a freeware BASIC-like scripting language
    designed for automating the Windows GUI and general scripting

    .. versionadded:: 1.6
    """
    name = 'AutoIt'
    aliases = ['autoit']
    filenames = ['*.au3']
    mimetypes = ['text/x-autoit']

    # Keywords, functions, macros from au3.keywords.properties
    # which can be found in AutoIt installed directory, e.g.
    # c:\Program Files (x86)\AutoIt3\SciTE\au3.keywords.properties

    keywords = """\
    #include-once #include #endregion #forcedef #forceref #region
    and byref case continueloop dim do else elseif endfunc endif
    endselect exit exitloop for func global
    if local next not or return select step
    then to until wend while exit""".split()

    functions = """\
    abs acos adlibregister adlibunregister asc ascw asin assign atan
    autoitsetoption autoitwingettitle autoitwinsettitle beep binary binarylen
    binarymid binarytostring bitand bitnot bitor bitrotate bitshift bitxor
    blockinput break call cdtray ceiling chr chrw clipget clipput consoleread
    consolewrite consolewriteerror controlclick controlcommand controldisable
    controlenable controlfocus controlgetfocus controlgethandle controlgetpos
    controlgettext controlhide controllistview controlmove controlsend
    controlsettext controlshow controltreeview cos dec dircopy dircreate
    dirgetsize dirmove dirremove dllcall dllcalladdress dllcallbackfree
    dllcallbackgetptr dllcallbackregister dllclose dllopen dllstructcreate
    dllstructgetdata dllstructgetptr dllstructgetsize dllstructsetdata
    drivegetdrive drivegetfilesystem drivegetlabel drivegetserial drivegettype
    drivemapadd drivemapdel drivemapget drivesetlabel drivespacefree
    drivespacetotal drivestatus envget envset envupdate eval execute exp
    filechangedir fileclose filecopy filecreatentfslink filecreateshortcut
    filedelete fileexists filefindfirstfile filefindnextfile fileflush
    filegetattrib filegetencoding filegetlongname filegetpos filegetshortcut
    filegetshortname filegetsize filegettime filegetversion fileinstall filemove
    fileopen fileopendialog fileread filereadline filerecycle filerecycleempty
    filesavedialog fileselectfolder filesetattrib filesetpos filesettime
    filewrite filewriteline floor ftpsetproxy guicreate guictrlcreateavi
    guictrlcreatebutton guictrlcreatecheckbox guictrlcreatecombo
    guictrlcreatecontextmenu guictrlcreatedate guictrlcreatedummy
    guictrlcreateedit guictrlcreategraphic guictrlcreategroup guictrlcreateicon
    guictrlcreateinput guictrlcreatelabel guictrlcreatelist
    guictrlcreatelistview guictrlcreatelistviewitem guictrlcreatemenu
    guictrlcreatemenuitem guictrlcreatemonthcal guictrlcreateobj
    guictrlcreatepic guictrlcreateprogress guictrlcreateradio
    guictrlcreateslider guictrlcreatetab guictrlcreatetabitem
    guictrlcreatetreeview guictrlcreatetreeviewitem guictrlcreateupdown
    guictrldelete guictrlgethandle guictrlgetstate guictrlread guictrlrecvmsg
    guictrlregisterlistviewsort guictrlsendmsg guictrlsendtodummy
    guictrlsetbkcolor guictrlsetcolor guictrlsetcursor guictrlsetdata
    guictrlsetdefbkcolor guictrlsetdefcolor guictrlsetfont guictrlsetgraphic
    guictrlsetimage guictrlsetlimit guictrlsetonevent guictrlsetpos
    guictrlsetresizing guictrlsetstate guictrlsetstyle guictrlsettip guidelete
    guigetcursorinfo guigetmsg guigetstyle guiregistermsg guisetaccelerators
    guisetbkcolor guisetcoord guisetcursor guisetfont guisethelp guiseticon
    guisetonevent guisetstate guisetstyle guistartgroup guiswitch hex hotkeyset
    httpsetproxy httpsetuseragent hwnd inetclose inetget inetgetinfo inetgetsize
    inetread inidelete iniread inireadsection inireadsectionnames
    inirenamesection iniwrite iniwritesection inputbox int isadmin isarray
    isbinary isbool isdeclared isdllstruct isfloat ishwnd isint iskeyword
    isnumber isobj isptr isstring log memgetstats mod mouseclick mouseclickdrag
    mousedown mousegetcursor mousegetpos mousemove mouseup mousewheel msgbox
    number objcreate objcreateinterface objevent objevent objget objname
    onautoitexitregister onautoitexitunregister opt ping pixelchecksum
    pixelgetcolor pixelsearch pluginclose pluginopen processclose processexists
    processgetstats processlist processsetpriority processwait processwaitclose
    progressoff progresson progressset ptr random regdelete regenumkey
    regenumval regread regwrite round run runas runaswait runwait send
    sendkeepactive seterror setextended shellexecute shellexecutewait shutdown
    sin sleep soundplay soundsetwavevolume splashimageon splashoff splashtexton
    sqrt srandom statusbargettext stderrread stdinwrite stdioclose stdoutread
    string stringaddcr stringcompare stringformat stringfromasciiarray
    stringinstr stringisalnum stringisalpha stringisascii stringisdigit
    stringisfloat stringisint stringislower stringisspace stringisupper
    stringisxdigit stringleft stringlen stringlower stringmid stringregexp
    stringregexpreplace stringreplace stringright stringsplit stringstripcr
    stringstripws stringtoasciiarray stringtobinary stringtrimleft
    stringtrimright stringupper tan tcpaccept tcpclosesocket tcpconnect
    tcplisten tcpnametoip tcprecv tcpsend tcpshutdown tcpstartup timerdiff
    timerinit tooltip traycreateitem traycreatemenu traygetmsg trayitemdelete
    trayitemgethandle trayitemgetstate trayitemgettext trayitemsetonevent
    trayitemsetstate trayitemsettext traysetclick trayseticon traysetonevent
    traysetpauseicon traysetstate traysettooltip traytip ubound udpbind
    udpclosesocket udpopen udprecv udpsend udpshutdown udpstartup vargettype
    winactivate winactive winclose winexists winflash wingetcaretpos
    wingetclasslist wingetclientsize wingethandle wingetpos wingetprocess
    wingetstate wingettext wingettitle winkill winlist winmenuselectitem
    winminimizeall winminimizeallundo winmove winsetontop winsetstate
    winsettitle winsettrans winwait winwaitactive winwaitclose
    winwaitnotactive""".split()

    macros = """\
    @appdatacommondir @appdatadir @autoitexe @autoitpid @autoitversion
    @autoitx64 @com_eventobj @commonfilesdir @compiled @computername @comspec
    @cpuarch @cr @crlf @desktopcommondir @desktopdepth @desktopdir
    @desktopheight @desktoprefresh @desktopwidth @documentscommondir @error
    @exitcode @exitmethod @extended @favoritescommondir @favoritesdir
    @gui_ctrlhandle @gui_ctrlid @gui_dragfile @gui_dragid @gui_dropid
    @gui_winhandle @homedrive @homepath @homeshare @hotkeypressed @hour
    @ipaddress1 @ipaddress2 @ipaddress3 @ipaddress4 @kblayout @lf
    @logondnsdomain @logondomain @logonserver @mday @min @mon @msec @muilang
    @mydocumentsdir @numparams @osarch @osbuild @oslang @osservicepack @ostype
    @osversion @programfilesdir @programscommondir @programsdir @scriptdir
    @scriptfullpath @scriptlinenumber @scriptname @sec @startmenucommondir
    @startmenudir @startupcommondir @startupdir @sw_disable @sw_enable @sw_hide
    @sw_lock @sw_maximize @sw_minimize @sw_restore @sw_show @sw_showdefault
    @sw_showmaximized @sw_showminimized @sw_showminnoactive @sw_showna
    @sw_shownoactivate @sw_shownormal @sw_unlock @systemdir @tab @tempdir
    @tray_id @trayiconflashing @trayiconvisible @username @userprofiledir @wday
    @windowsdir @workingdir @yday @year""".split()

    tokens = {
        'root': [
            (r';.*\n', Comment.Single),
            (r'(#comments-start|#cs).*?(#comments-end|#ce)', Comment.Multiline),
            (r'[\[\]{}(),;]', Punctuation),
            (r'(and|or|not)\b', Operator.Word),
            (r'[\$|@][a-zA-Z_][a-zA-Z0-9_]*', Name.Variable),
            (r'!=|==|:=|\.=|<<|>>|[-~+/*%=<>&^|?:!.]', Operator),
            include('commands'),
            include('labels'),
            include('builtInFunctions'),
            include('builtInMarcros'),
            (r'"', String, combined('stringescape', 'dqs')),
            include('numbers'),
            (r'[a-zA-Z_#@$][a-zA-Z0-9_#@$]*', Name),
            (r'\\|\'', Text),
            (r'\`([\,\%\`abfnrtv\-\+;])', String.Escape),
            (r'_\n', Text),  # Line continuation
            include('garbage'),
        ],
        'commands': [
            (r'(?i)(\s*)(%s)\b' % '|'.join(keywords),
            bygroups(Text, Name.Builtin)),
        ],
        'builtInFunctions': [
            (r'(?i)(%s)\b' % '|'.join(functions),
             Name.Function),
        ],
        'builtInMarcros': [
            (r'(?i)(%s)\b' % '|'.join(macros),
             Name.Variable.Global),
        ],
        'labels': [
            # sendkeys
            (r'(^\s*)({\S+?})', bygroups(Text, Name.Label)),
        ],
        'numbers': [
            (r'(\d+\.\d*|\d*\.\d+)([eE][+-]?[0-9]+)?', Number.Float),
            (r'\d+[eE][+-]?[0-9]+', Number.Float),
            (r'0\d+', Number.Oct),
            (r'0[xX][a-fA-F0-9]+', Number.Hex),
            (r'\d+L', Number.Integer.Long),
            (r'\d+', Number.Integer)
        ],
        'stringescape': [
            (r'\"\"|\`([\,\%\`abfnrtv])', String.Escape),
        ],
        'strings': [
            (r'[^"\n]+', String),
        ],
        'dqs': [
            (r'"', String, '#pop'),
            include('strings')
        ],
        'garbage': [
            (r'[^\S\n]', Text),
        ],
    }


class RexxLexer(RegexLexer):
    """
    `Rexx <http://www.rexxinfo.org/>`_ is a scripting language available for
    a wide range of different platforms with its roots found on mainframe
    systems. It is popular for I/O- and data based tasks and can act as glue
    language to bind different applications together.

    .. versionadded:: 2.0
    """
    name = 'Rexx'
    aliases = ['rexx', 'arexx']
    filenames = ['*.rexx', '*.rex', '*.rx', '*.arexx']
    mimetypes = ['text/x-rexx']
    flags = re.IGNORECASE

    tokens = {
        'root': [
            (r'\s', Whitespace),
            (r'/\*', Comment.Multiline, 'comment'),
            (r'"', String, 'string_double'),
            (r"'", String, 'string_single'),
            (r'[0-9]+(\.[0-9]+)?(e[+-]?[0-9])?', Number),
            (r'([a-z_][a-z0-9_]*)(\s*)(:)(\s*)(procedure)\b',
             bygroups(Name.Function, Whitespace, Operator, Whitespace,
                      Keyword.Declaration)),
            (r'([a-z_][a-z0-9_]*)(\s*)(:)',
             bygroups(Name.Label, Whitespace, Operator)),
            include('function'),
            include('keyword'),
            include('operator'),
            (r'[a-z_][a-z0-9_]*', Text),
        ],
        'function': [
            (r'(abbrev|abs|address|arg|b2x|bitand|bitor|bitxor|c2d|c2x|'
             r'center|charin|charout|chars|compare|condition|copies|d2c|'
             r'd2x|datatype|date|delstr|delword|digits|errortext|form|'
             r'format|fuzz|insert|lastpos|left|length|linein|lineout|lines|'
             r'max|min|overlay|pos|queued|random|reverse|right|sign|'
             r'sourceline|space|stream|strip|substr|subword|symbol|time|'
             r'trace|translate|trunc|value|verify|word|wordindex|'
             r'wordlength|wordpos|words|x2b|x2c|x2d|xrange)(\s*)(\()',
             bygroups(Name.Builtin, Whitespace, Operator)),
        ],
        'keyword': [
            (r'(address|arg|by|call|do|drop|else|end|exit|for|forever|if|'
             r'interpret|iterate|leave|nop|numeric|off|on|options|parse|'
             r'pull|push|queue|return|say|select|signal|to|then|trace|until|'
             r'while)\b', Keyword.Reserved),
        ],
        'operator': [
            (r'(-|//|/|\(|\)|\*\*|\*|\\<<|\\<|\\==|\\=|\\>>|\\>|\\|\|\||\||'
             r'&&|&|%|\+|<<=|<<|<=|<>|<|==|=|><|>=|>>=|>>|>|¬<<|¬<|¬==|¬=|'
             r'¬>>|¬>|¬|\.|,)', Operator),
        ],
        'string_double': [
            (r'[^"\n]+', String),
            (r'""', String),
            (r'"', String, '#pop'),
            (r'\n', Text, '#pop'),  # Stray linefeed also terminates strings.
        ],
        'string_single': [
            (r'[^\'\n]', String),
            (r'\'\'', String),
            (r'\'', String, '#pop'),
            (r'\n', Text, '#pop'),  # Stray linefeed also terminates strings.
        ],
        'comment': [
            (r'[^*]+', Comment.Multiline),
            (r'\*/', Comment.Multiline, '#pop'),
            (r'\*', Comment.Multiline),
        ]
    }

    _c = lambda s: re.compile(s, re.MULTILINE)
    _ADDRESS_COMMAND_PATTERN = _c(r'^\s*address\s+command\b')
    _ADDRESS_PATTERN = _c(r'^\s*address\s+')
    _DO_WHILE_PATTERN = _c(r'^\s*do\s+while\b')
    _IF_THEN_DO_PATTERN = _c(r'^\s*if\b.+\bthen\s+do\s*$')
    _PROCEDURE_PATTERN = _c(r'^\s*([a-z_][a-z0-9_]*)(\s*)(:)(\s*)(procedure)\b')
    _ELSE_DO_PATTERN = _c(r'\belse\s+do\s*$')
    _PARSE_ARG_PATTERN = _c(r'^\s*parse\s+(upper\s+)?(arg|value)\b')
    PATTERNS_AND_WEIGHTS = (
        (_ADDRESS_COMMAND_PATTERN, 0.2),
        (_ADDRESS_PATTERN, 0.05),
        (_DO_WHILE_PATTERN, 0.1),
        (_ELSE_DO_PATTERN, 0.1),
        (_IF_THEN_DO_PATTERN, 0.1),
        (_PROCEDURE_PATTERN, 0.5),
        (_PARSE_ARG_PATTERN, 0.2),
    )

    def analyse_text(text):
        """
        Check for inital comment and patterns that distinguish Rexx from other
        C-like languages.
        """
        if re.search(r'/\*\**\s*rexx', text, re.IGNORECASE):
            # Header matches MVS Rexx requirements, this is certainly a Rexx
            # script.
            return 1.0
        elif text.startswith('/*'):
            # Header matches general Rexx requirements; the source code might
            # still be any language using C comments such as C++, C# or Java.
            lowerText = text.lower()
            result = sum(weight
                         for (pattern, weight) in RexxLexer.PATTERNS_AND_WEIGHTS
                         if pattern.search(lowerText)) + 0.01
            return min(result, 1.0)

<<<<<<< HEAD

class APLLexer(RegexLexer):
    """
    A simple APL lexer.

    .. versionadded:: 2.0
    """
    name = 'APL'
    aliases = ['apl']
    filenames = ['*.apl']

    tokens = {
        'root': [
            # Whitespace
            # ==========
            (r'\s+', Text),
            #
            # Comment
            # =======
            # '⍝' is traditional; '#' is supported by GNU APL and NGN (but not Dyalog)
            (u'[⍝#].*$', Comment.Single),
            #
            # Strings
            # =======
            (r'\'((\'\')|[^\'])*\'', String.Single),
            (r'"(("")|[^"])*"', String.Double), # supported by NGN APL
            #
            # Punctuation
            # ===========
            # This token type is used for diamond and parenthesis
            # but not for bracket and ; (see below)
            (u'[⋄◇()]', Punctuation),
            #
            # Array indexing
            # ==============
            # Since this token type is very important in APL, it is not included in
            # the punctuation token type but rather in the following one
            (r'[\[\];]', String.Regex),
            #
            # Distinguished names
            # ===================
            # following IBM APL2 standard
            (u'⎕[A-Za-zΔ∆⍙][A-Za-zΔ∆⍙_¯0-9]*', Name.Function),
            #
            # Labels
            # ======
            # following IBM APL2 standard
            # (u'[A-Za-zΔ∆⍙][A-Za-zΔ∆⍙_¯0-9]*:', Name.Label),
            #
            # Variables
            # =========
            # following IBM APL2 standard
            (u'[A-Za-zΔ∆⍙][A-Za-zΔ∆⍙_¯0-9]*', Name.Variable),
            #
            # Numbers
            # =======
            (u'¯?(0[Xx][0-9A-Fa-f]+|[0-9]*\.?[0-9]+([Ee][+¯]?[0-9]+)?|¯|∞)'
             u'([Jj]¯?(0[Xx][0-9A-Fa-f]+|[0-9]*\.?[0-9]+([Ee][+¯]?[0-9]+)?|¯|∞))?',
             Number),
            #
            # Operators
            # ==========
            (u'[\.\\\/⌿⍀¨⍣⍨⍠⍤∘]', Name.Attribute), # closest token type
            (u'[+\-×÷⌈⌊∣|⍳?*⍟○!⌹<≤=>≥≠≡≢∊⍷∪∩~∨∧⍱⍲⍴,⍪⌽⊖⍉↑↓⊂⊃⌷⍋⍒⊤⊥⍕⍎⊣⊢⍁⍂≈⌸⍯↗]',
             Operator),
            #
            # Constant
            # ========
            (u'⍬', Name.Constant),
            #
            # Quad symbol
            # ===========
            (u'[⎕⍞]', Name.Variable.Global),
            #
            # Arrows left/right
            # =================
            (u'[←→]', Keyword.Declaration),
            #
            # D-Fn
            # ====
            (u'[⍺⍵⍶⍹∇:]', Name.Builtin.Pseudo),
            (r'[{}]', Keyword.Type),
        ],
    }

class AmbientTalkLexer(RegexLexer):
    """
    Lexer for `AmbientTalk <https://code.google.com/p/ambienttalk>`_ source code.

    .. versionadded:: 2.0
    """
    name = 'AmbientTalk'
    filenames = ['*.at']
    aliases = ['at', 'ambienttalk', 'ambienttalk/2']
    mimetypes = ['text/x-ambienttalk']

    flags = re.MULTILINE | re.DOTALL

    builtin = ['if:', 'then:', 'else:', 'when:', 'whenever:', 'discovered:',
        'disconnected:', 'reconnected:', 'takenOffline:', 'becomes:',
        'export:', 'as:', 'object:', 'actor:', 'mirror:', 'taggedAs:',
        'mirroredBy:', 'is:']
    tokens = {
        'root' : [
            (r'\s+', Text),
            (r'//.*?\n', Comment.Single),
            (r'/\*.*?\*/', Comment.Multiline),
            (r'(def|deftype|import|alias|exclude)\b', Keyword),
            (r"(%s)" % "|".join(builtin), Name.Builtin),
            (r'(true|false|nil)\b', Keyword.Constant),
            (r'(~|lobby|jlobby|/)\.', Keyword.Constant, 'namespace'),
            (r'"(\\\\|\\"|[^"])*"', String),
            (r'\|', Punctuation, 'arglist'),
            (r'<:|[\^\*!%&<>+=,./?-]|:=', Operator),
            (r"`[a-zA-Z_][a-zA-Z0-9_]*", String.Symbol),
            (r"[a-zA-Z_][a-zA-Z0-9_]*:", Name.Function),
            (r"[\{\}()\[\];`]", Punctuation),
            (r'(self|super)\b', Name.Variable.Instance),
            (r"[a-zA-Z_][a-zA-Z0-9_]*", Name.Variable),
            (r"@[a-zA-Z_][a-zA-Z0-9_]*", Name.Class),
            (r"@\[", Name.Class, 'annotations'),
            include('numbers'),
        ],
        'numbers' : [
            (r'(\d+\.\d*|\d*\.\d+)([eE][+-]?[0-9]+)?', Number.Float),
            (r'\d+', Number.Integer)
        ],
        'namespace': [
            (r'[a-zA-Z_][a-zA-Z0-9_]*\.', Name.Namespace),
            (r'[a-zA-Z_][a-zA-Z0-9_]*:', Name.Function , '#pop'),
            (r'[a-zA-Z_][a-zA-Z0-9_]*(?!\.)', Name.Function , '#pop')
        ],
        'annotations' : [
            (r"(.*?)\]", Name.Class, '#pop')
        ],
        'arglist' : [
            (r'\|', Punctuation, '#pop'),
            (r'\s*(,)\s*', Punctuation),
            (r'[a-zA-Z_][a-zA-Z0-9_]*', Name.Variable),
        ],
    }


class PawnLexer(RegexLexer):
    """
    For Pawn source code
    """

    name = 'Pawn'
    aliases = ['pawn']
    filenames = ['*.p', '*.pwn', '*.inc']
    mimetypes = ['text/x-pawn']

    #: optional Comment or Whitespace
    _ws = r'(?:\s|//.*?\n|/[*].*?[*]/)+'

    tokens = {
        'root': [
            # preprocessor directives: without whitespace
            ('^#if\s+0', Comment.Preproc, 'if0'),
            ('^#', Comment.Preproc, 'macro'),
            # or with whitespace
            ('^' + _ws + r'#if\s+0', Comment.Preproc, 'if0'),
            ('^' + _ws + '#', Comment.Preproc, 'macro'),
            (r'\n', Text),
            (r'\s+', Text),
            (r'\\\n', Text), # line continuation
            (r'/(\\\n)?/(\n|(.|\n)*?[^\\]\n)', Comment.Single),
            (r'/(\\\n)?\*(.|\n)*?\*(\\\n)?/', Comment.Multiline),
            (r'[{}]', Punctuation),
            (r'L?"', String, 'string'),
            (r"L?'(\\.|\\[0-7]{1,3}|\\x[a-fA-F0-9]{1,2}|[^\\\'\n])'", String.Char),
            (r'(\d+\.\d*|\.\d+|\d+)[eE][+-]?\d+[LlUu]*', Number.Float),
            (r'(\d+\.\d*|\.\d+|\d+[fF])[fF]?', Number.Float),
            (r'0x[0-9a-fA-F]+[LlUu]*', Number.Hex),
            (r'0[0-7]+[LlUu]*', Number.Oct),
            (r'\d+[LlUu]*', Number.Integer),
            (r'\*/', Error),
            (r'[~!%^&*+=|?:<>/-]', Operator),
            (r'[()\[\],.;]', Punctuation),
            (r'(switch|case|default|const|new|static|char|continue|break|'
             r'if|else|for|while|do|operator|enum|'
             r'public|return|sizeof|tagof|state|goto)\b', Keyword),
            (r'(bool|Float)\b', Keyword.Type),
            (r'(true|false)\b', Keyword.Constant),
            ('[a-zA-Z_][a-zA-Z0-9_]*', Name),
        ],
        'string': [
            (r'"', String, '#pop'),
            (r'\\([\\abfnrtv"\']|x[a-fA-F0-9]{2,4}|[0-7]{1,3})', String.Escape),
            (r'[^\\"\n]+', String), # all other characters
            (r'\\\n', String), # line continuation
            (r'\\', String), # stray backslash
        ],
        'macro': [
            (r'[^/\n]+', Comment.Preproc),
            (r'/\*(.|\n)*?\*/', Comment.Multiline),
            (r'//.*?\n', Comment.Single, '#pop'),
            (r'/', Comment.Preproc),
            (r'(?<=\\)\n', Comment.Preproc),
            (r'\n', Comment.Preproc, '#pop'),
        ],
        'if0': [
            (r'^\s*#if.*?(?<!\\)\n', Comment.Preproc, '#push'),
            (r'^\s*#endif.*?(?<!\\)\n', Comment.Preproc, '#pop'),
            (r'.*?\n', Comment),
        ]
    }


class VCTreeStatusLexer(RegexLexer):
    """
    For colorizing output of version control status commans, like "hg
    status" or "svn status".

    .. versionadded:: 2.0
    """
    name = 'VCTreeStatus'
    aliases = ['vctreestatus']
    filenames = []
    mimetypes = []

    tokens = {
        'root' : [
            (r'^A  \+  C\s+', Generic.Error),
            (r'^A\s+\+?\s+', String),
            (r'^M\s+', Generic.Inserted),
            (r'^C\s+', Generic.Error),
            (r'^D\s+', Generic.Deleted),
            (r'^[\?!]\s+', Comment.Preproc),
            (r'      >\s+.*\n', Comment.Preproc),
            (r'.*\n', Text)
        ]
    }
=======
class RslLexer(RegexLexer):
    """
    `RSL <http://en.wikipedia.org/wiki/RAISE>`_ is the formal specification
    language used in RAISE (Rigorous Approach to Industrial Software Engineering)
    method. 

    *New in Pygments 1.7.*
    """
    name = 'RSL'
    aliases = ['rsl']
    filenames = ['*.rsl']
    mimetypes = ['text/rsl']
    flags = re.MULTILINE | re.DOTALL

    tokens = {
        'root':[
            (r'\b(Bool|Char|Int|Nat|Real|Text|Unit|abs|all|always|any|as|axiom|card|case|channel|chaos|class|devt_relation|dom|elems|else|elif|end|exists|extend|false|for|hd|hide|if|in|is|inds|initialise|int|inter|isin|len|let|local|ltl_assertion|object|of|out|post|pre|read|real|rng|scheme|skip|stop|swap|then|thoery|test_case|tl|transition_system|true|type|union|until|use|value|variable|while|with|write|~isin|-inflist|-infset|-list|-set)\b', Keyword),
            (r'(variable|value)', Keyword.Declaration),
            (r'--.*?\n', Comment),
            (r'<:.*?:>', Comment),
            (r'\{!.*?!\}', Comment),
            (r'/\*.*?\*/', Comment),
            (r'^[ \t]*([\w]+)[ \t]*:[^:]', Name.Function),
            (r'(^[ \t]*)([\w]+)([ \t]*\([\w\s, ]*\)[ \t]*)(is|as)', bygroups(Text,Name.Function, Text, Keyword)),
            (r'\b[A-Z]\w*\b',Keyword.Type),
            (r'(true|false)\b', Keyword.Constant),
            (r'".*"',String),
            (r'\'.\'',String.Char),
            (r'(><|->|-m->|/\\|<=|<<=|<\.|\|\||\|\^\||-~->|-~m->|\\/|>=|>>|\.>|\+\+|-\\|<->|=>|:-|~=|\*\*|<<|>>=|\+>|!!|\|=\||#)', Operator),
            (r'[0-9][0-9]*\.[0-9]+([eE][0-9]+)?[fd]?', Number.Float),
            (r'0x[0-9a-f]+', Number.Hex),
            (r'[0-9]+', Number.Integer),
            (r'.', Text),
       ],
   }

    def analyse_text(text):
        """ 
        Check for the most common text in the beginning of a RSL file.
        """
        if re.search(r'scheme\s*.*?=\s*class\s*type', text, re.I) is not None:
            return 1.0
        else:
            return 0.01
>>>>>>> 9ec6c41a
<|MERGE_RESOLUTION|>--- conflicted
+++ resolved
@@ -36,9 +36,9 @@
            'ECLLexer', 'UrbiscriptLexer', 'OpenEdgeLexer', 'BroLexer',
            'MscgenLexer', 'KconfigLexer', 'VGLLexer', 'SourcePawnLexer',
            'RobotFrameworkLexer', 'PuppetLexer', 'NSISLexer', 'RPMSpecLexer',
-<<<<<<< HEAD
            'CbmBasicV2Lexer', 'AutoItLexer', 'RexxLexer', 'APLLexer',
-           'LSLLexer', 'AmbientTalkLexer', 'PawnLexer', 'VCTreeStatusLexer']
+           'LSLLexer', 'AmbientTalkLexer', 'PawnLexer', 'VCTreeStatusLexer',
+           'RslLexer']
 
 
 class LSLLexer(RegexLexer):
@@ -121,9 +121,6 @@
             (r'[^"\\]+',                          String.Double),
         ]
     }
-=======
-           'CbmBasicV2Lexer', 'AutoItLexer', 'RexxLexer', 'RslLexer']
->>>>>>> 9ec6c41a
 
 
 class ECLLexer(RegexLexer):
@@ -3888,7 +3885,6 @@
                          if pattern.search(lowerText)) + 0.01
             return min(result, 1.0)
 
-<<<<<<< HEAD
 
 class APLLexer(RegexLexer):
     """
@@ -4123,7 +4119,8 @@
             (r'.*\n', Text)
         ]
     }
-=======
+
+
 class RslLexer(RegexLexer):
     """
     `RSL <http://en.wikipedia.org/wiki/RAISE>`_ is the formal specification
@@ -4167,5 +4164,4 @@
         if re.search(r'scheme\s*.*?=\s*class\s*type', text, re.I) is not None:
             return 1.0
         else:
-            return 0.01
->>>>>>> 9ec6c41a
+            return 0.01