--- conflicted
+++ resolved
@@ -19,13 +19,8 @@
 
 from pygments.lexers.web import XmlLexer
 
-<<<<<<< HEAD
 __all__ = ['CSharpLexer', 'NemerleLexer', 'BooLexer', 'VbNetLexer',
-           'CSharpAspxLexer', 'VbNetAspxLexer']
-=======
-__all__ = ['CSharpLexer', 'BooLexer', 'VbNetLexer', 'CSharpAspxLexer',
-           'VbNetAspxLexer', 'FSharpLexer']
->>>>>>> 71207064
+           'CSharpAspxLexer', 'VbNetAspxLexer', 'FSharpLexer']
 
 
 def _escape(st):
