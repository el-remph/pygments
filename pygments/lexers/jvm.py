"""
    pygments.lexers.jvm
    ~~~~~~~~~~~~~~~~~~~

    Pygments lexers for JVM languages.

    :copyright: Copyright 2006-2022 by the Pygments team, see AUTHORS.
    :license: BSD, see LICENSE for details.
"""

import re

from pygments.lexer import Lexer, RegexLexer, include, bygroups, using, \
    this, combined, default, words
from pygments.token import Text, Comment, Operator, Keyword, Name, String, \
    Number, Punctuation, Whitespace
from pygments.util import shebang_matches
from pygments import unistring as uni

__all__ = ['JavaLexer', 'ScalaLexer', 'GosuLexer', 'GosuTemplateLexer',
           'GroovyLexer', 'IokeLexer', 'ClojureLexer', 'ClojureScriptLexer',
           'KotlinLexer', 'XtendLexer', 'AspectJLexer', 'CeylonLexer',
           'PigLexer', 'GoloLexer', 'JasminLexer', 'SarlLexer']


class JavaLexer(RegexLexer):
    """
    For `Java <https://www.oracle.com/technetwork/java/>`_ source code.
    """

    name = 'Java'
    aliases = ['java']
    filenames = ['*.java']
    mimetypes = ['text/x-java']

    flags = re.MULTILINE | re.DOTALL

    tokens = {
        'root': [
            (r'(^\s*)((?:(?:public|private|protected|static|strictfp)(?:\s+))*)(record)\b',
             bygroups(Whitespace, using(this), Keyword.Declaration), 'class'),
            (r'[^\S\n]+', Whitespace),
            (r'(//.*?)(\n)', bygroups(Comment.Single, Whitespace)),
            (r'/\*.*?\*/', Comment.Multiline),
            # keywords: go before method names to avoid lexing "throw new XYZ"
            # as a method signature
            (r'(assert|break|case|catch|continue|default|do|else|finally|for|'
             r'if|goto|instanceof|new|return|switch|this|throw|try|while)\b',
             Keyword),
            # method names
            (r'((?:(?:[^\W\d]|\$)[\w.\[\]$<>]*\s+)+?)'  # return arguments
             r'((?:[^\W\d]|\$)[\w$]*)'                  # method name
             r'(\s*)(\()',                              # signature start
             bygroups(using(this), Name.Function, Whitespace, Punctuation)),
            (r'@[^\W\d][\w.]*', Name.Decorator),
            (r'(abstract|const|enum|extends|final|implements|native|private|'
             r'protected|public|sealed|static|strictfp|super|synchronized|throws|'
             r'transient|volatile|yield)\b', Keyword.Declaration),
            (r'(boolean|byte|char|double|float|int|long|short|void)\b',
             Keyword.Type),
            (r'(package)(\s+)', bygroups(Keyword.Namespace, Whitespace), 'import'),
            (r'(true|false|null)\b', Keyword.Constant),
            (r'(class|interface)\b', Keyword.Declaration, 'class'),
            (r'(var)(\s+)', bygroups(Keyword.Declaration, Whitespace), 'var'),
            (r'(import(?:\s+static)?)(\s+)', bygroups(Keyword.Namespace, Whitespace),
             'import'),
            (r'"', String, 'string'),
            (r"'\\.'|'[^\\]'|'\\u[0-9a-fA-F]{4}'", String.Char),
            (r'(\.)((?:[^\W\d]|\$)[\w$]*)', bygroups(Punctuation,
                                                     Name.Attribute)),
            (r'^(\s*)(default)(:)', bygroups(Whitespace, Keyword, Punctuation)),
            (r'^(\s*)((?:[^\W\d]|\$)[\w$]*)(:)', bygroups(Whitespace, Name.Label,
                                                          Punctuation)),
            (r'([^\W\d]|\$)[\w$]*', Name),
            (r'([0-9][0-9_]*\.([0-9][0-9_]*)?|'
             r'\.[0-9][0-9_]*)'
             r'([eE][+\-]?[0-9][0-9_]*)?[fFdD]?|'
             r'[0-9][eE][+\-]?[0-9][0-9_]*[fFdD]?|'
             r'[0-9]([eE][+\-]?[0-9][0-9_]*)?[fFdD]|'
             r'0[xX]([0-9a-fA-F][0-9a-fA-F_]*\.?|'
             r'([0-9a-fA-F][0-9a-fA-F_]*)?\.[0-9a-fA-F][0-9a-fA-F_]*)'
             r'[pP][+\-]?[0-9][0-9_]*[fFdD]?', Number.Float),
            (r'0[xX][0-9a-fA-F][0-9a-fA-F_]*[lL]?', Number.Hex),
            (r'0[bB][01][01_]*[lL]?', Number.Bin),
            (r'0[0-7_]+[lL]?', Number.Oct),
            (r'0|[1-9][0-9_]*[lL]?', Number.Integer),
            (r'[~^*!%&\[\]<>|+=/?-]', Operator),
            (r'[{}();:.,]', Punctuation),
            (r'\n', Whitespace)
        ],
        'class': [
            (r'\s+', Text),
            (r'([^\W\d]|\$)[\w$]*', Name.Class, '#pop')
        ],
        'var': [
            (r'([^\W\d]|\$)[\w$]*', Name, '#pop')
        ],
        'import': [
            (r'[\w.]+\*?', Name.Namespace, '#pop')
        ],
        'string': [
            (r'[^\\"]+', String),
            (r'\\\\', String),  # Escaped backslash
            (r'\\"', String),  # Escaped quote
            (r'\\', String),  # Bare backslash
            (r'"', String, '#pop'),  # Closing quote
        ],
    }


class AspectJLexer(JavaLexer):
    """
    For `AspectJ <http://www.eclipse.org/aspectj/>`_ source code.

    .. versionadded:: 1.6
    """

    name = 'AspectJ'
    aliases = ['aspectj']
    filenames = ['*.aj']
    mimetypes = ['text/x-aspectj']

    aj_keywords = {
        'aspect', 'pointcut', 'privileged', 'call', 'execution',
        'initialization', 'preinitialization', 'handler', 'get', 'set',
        'staticinitialization', 'target', 'args', 'within', 'withincode',
        'cflow', 'cflowbelow', 'annotation', 'before', 'after', 'around',
        'proceed', 'throwing', 'returning', 'adviceexecution', 'declare',
        'parents', 'warning', 'error', 'soft', 'precedence', 'thisJoinPoint',
        'thisJoinPointStaticPart', 'thisEnclosingJoinPointStaticPart',
        'issingleton', 'perthis', 'pertarget', 'percflow', 'percflowbelow',
        'pertypewithin', 'lock', 'unlock', 'thisAspectInstance'
    }
    aj_inter_type = {'parents:', 'warning:', 'error:', 'soft:', 'precedence:'}
    aj_inter_type_annotation = {'@type', '@method', '@constructor', '@field'}

    def get_tokens_unprocessed(self, text):
        for index, token, value in JavaLexer.get_tokens_unprocessed(self, text):
            if token is Name and value in self.aj_keywords:
                yield index, Keyword, value
            elif token is Name.Label and value in self.aj_inter_type:
                yield index, Keyword, value[:-1]
                yield index, Operator, value[-1]
            elif token is Name.Decorator and value in self.aj_inter_type_annotation:
                yield index, Keyword, value
            else:
                yield index, token, value


class ScalaLexer(RegexLexer):
    """
    For `Scala <http://www.scala-lang.org>`_ source code.
    """

    name = 'Scala'
    aliases = ['scala']
    filenames = ['*.scala']
    mimetypes = ['text/x-scala']

    flags = re.MULTILINE | re.DOTALL

    opchar = '[!#%&*\\-\\/:?@^' + uni.combine('Sm', 'So') + ']'
    letter = '[_\\$' + uni.combine('Ll', 'Lu', 'Lo', 'Nl', 'Lt') + ']'
    upperLetter = '[' + uni.combine('Lu', 'Lt') + ']'
    letterOrDigit = '(?:%s|[0-9])' % letter
    letterOrDigitNoDollarSign = '(?:%s|[0-9])' % letter.replace('\\$', '')
    alphaId = '%s+' % letter
    simpleInterpolatedVariable  = '%s%s*' % (letter, letterOrDigitNoDollarSign)
    idrest = '%s%s*(?:(?<=_)%s+)?' % (letter, letterOrDigit, opchar)
    idUpper = '%s%s*(?:(?<=_)%s+)?' % (upperLetter, letterOrDigit, opchar)
    plainid = '(?:%s|%s+)' % (idrest, opchar)
    backQuotedId = r'`[^`]+`'
    anyId = r'(?:%s|%s)' % (plainid, backQuotedId)
    notStartOfComment = r'(?!//|/\*)'
    endOfLineMaybeWithComment = r'(?=\s*(//|$))'

    keywords = (
        'new', 'return', 'throw', 'classOf', 'isInstanceOf', 'asInstanceOf',
        'else', 'if', 'then', 'do', 'while', 'for', 'yield', 'match', 'case',
        'catch', 'finally', 'try'
    )

    operators = (
        '<%', '=:=', '<:<', '<%<', '>:', '<:', '=', '==', '!=', '<=', '>=',
        '<>', '<', '>', '<-', '←', '->', '→', '=>', '⇒', '?', '@', '|', '-',
        '+', '*', '%', '~', '\\'
    )

    storage_modifiers = (
        'private', 'protected', 'synchronized', '@volatile', 'abstract',
        'final', 'lazy', 'sealed', 'implicit', 'override', '@transient',
        '@native'
    )

    tokens = {
        'root': [
            include('whitespace'),
            include('comments'),
            include('script-header'),
            include('imports'),
            include('exports'),
            include('storage-modifiers'),
            include('annotations'),
            include('using'),
            include('declarations'),
            include('inheritance'),
            include('extension'),
            include('end'),
            include('constants'),
            include('strings'),
            include('symbols'),
            include('singleton-type'),
            include('inline'),
            include('quoted'),
            include('keywords'),
            include('operators'),
            include('punctuation'),
            include('names'),
        ],

        # Includes:
        'whitespace': [
            (r'\s+', Whitespace),
        ],
        'comments': [
            (r'//.*?\n', Comment.Single),
            (r'/\*', Comment.Multiline, 'comment'),
        ],
        'script-header': [
            (r'^#!([^\n]*)$', Comment.Hashbang),
        ],
        'imports': [
            (r'\b(import)(\s+)', bygroups(Keyword, Whitespace), 'import-path'),
        ],
        'exports': [
            (r'\b(export)(\s+)(given)(\s+)',
                bygroups(Keyword, Whitespace, Keyword, Whitespace), 'export-path'),
            (r'\b(export)(\s+)', bygroups(Keyword, Whitespace), 'export-path'),
        ],
        'storage-modifiers': [
            (words(storage_modifiers, prefix=r'\b', suffix=r'\b'), Keyword),
            # Only highlight soft modifiers if they are eventually followed by
            # the correct keyword. Note that soft modifiers can be followed by a
            # sequence of regular modifiers; [a-z\s]* skips those, and we just
            # check that the soft modifier is applied to a supported statement.
            (r'\b(transparent|opaque|infix|open|inline)\b(?=[a-z\s]*\b'
             r'(def|val|var|given|type|class|trait|object|enum)\b)', Keyword),
        ],
        'annotations': [
            (r'@%s' % idrest, Name.Decorator),
        ],
        'using': [
            # using is a soft keyword, can only be used in the first position of
            # a parameter or argument list.
            (r'(\()(\s*)(using)(\s)', bygroups(Punctuation, Whitespace, Keyword, Whitespace)),
        ],
        'declarations': [
            (r'\b(def)\b(\s*)%s(%s)?' % (notStartOfComment, anyId),
             bygroups(Keyword, Whitespace, Name.Function)),
            (r'\b(trait)\b(\s*)%s(%s)?' % (notStartOfComment, anyId),
                bygroups(Keyword, Whitespace, Name.Class)),
            (r'\b(?:(case)(\s+))?(class|object|enum)\b(\s*)%s(%s)?' %
                (notStartOfComment, anyId),
                bygroups(Keyword, Whitespace, Keyword, Whitespace, Name.Class)),
            (r'(?<!\.)\b(type)\b(\s*)%s(%s)?' % (notStartOfComment, anyId),
                bygroups(Keyword, Whitespace, Name.Class)),
            (r'\b(val|var)\b', Keyword.Declaration),
            (r'\b(package)(\s+)(object)\b(\s*)%s(%s)?' %
                (notStartOfComment, anyId),
                bygroups(Keyword, Whitespace, Keyword, Whitespace, Name.Namespace)),
            (r'\b(package)(\s+)', bygroups(Keyword, Whitespace), 'package'),
            (r'\b(given)\b(\s*)(%s)' % idUpper,
<<<<<<< HEAD
                bygroups(Keyword, Text, Name.Class)),
            (r'\b(given)\b(\s*)(%s)?' % anyId,
                bygroups(Keyword, Text, Name)),
=======
                bygroups(Keyword, Whitespace, Name.Class)),
            (r'\b(given)\b(\s*)(%s)?' % anyId, 
                bygroups(Keyword, Whitespace, Name)),
>>>>>>> 63a24f39
        ],
        'inheritance': [
            (r'\b(extends|with|derives)\b(\s*)'
             r'(%s|%s|(?=\([^\)]+=>)|(?=%s)|(?="))?' %
                (idUpper, backQuotedId, plainid),
                bygroups(Keyword, Whitespace, Name.Class)),
        ],
        'extension': [
            (r'\b(extension)(\s+)(?=[\[\(])', bygroups(Keyword, Whitespace)),
        ],
        'end': [
            # end is a soft keyword, should only be highlighted in certain cases
            (r'\b(end)(\s+)(if|while|for|match|new|extension|val|var)\b',
                bygroups(Keyword, Whitespace, Keyword)),
            (r'\b(end)(\s+)(%s)%s' % (idUpper, endOfLineMaybeWithComment),
                bygroups(Keyword, Whitespace, Name.Class)),
            (r'\b(end)(\s+)(%s|%s)?%s' %
                (backQuotedId, plainid, endOfLineMaybeWithComment),
                bygroups(Keyword, Whitespace, Name.Namespace)),
        ],
        'punctuation': [
            (r'[{}()\[\];,.]', Punctuation),
            (r'(?<!:):(?!:)', Punctuation),
        ],
        'keywords': [
            (words(keywords, prefix=r'\b', suffix=r'\b'), Keyword),
        ],
        'operators': [
            (r'(%s{2,})(\s+)' % opchar, bygroups(Operator, Whitespace)),
            (r'/(?![/*])', Operator),
            (words(operators), Operator),
            (r'(?<!%s)(!|&&|\|\|)(?!%s)' % (opchar, opchar), Operator),
        ],
        'constants': [
            (r'\b(this|super)\b', Name.Builtin.Pseudo),
            (r'(true|false|null)\b', Keyword.Constant),
            (r'0[xX][0-9a-fA-F_]*', Number.Hex),
            (r'([0-9][0-9_]*\.[0-9][0-9_]*|\.[0-9][0-9_]*)'
             r'([eE][+-]?[0-9][0-9_]*)?[fFdD]?', Number.Float),
            (r'[0-9]+([eE][+-]?[0-9]+)?[fFdD]', Number.Float),
            (r'[0-9]+([eE][+-]?[0-9]+)[fFdD]?', Number.Float),
            (r'[0-9]+[lL]', Number.Integer.Long),
            (r'[0-9]+', Number.Integer),
            (r'""".*?"""(?!")', String),
            (r'"(\\\\|\\"|[^"])*"', String),
            (r"(')(\\.)(')", bygroups(String.Char, String.Escape, String.Char)),
            (r"'[^\\]'|'\\u[0-9a-fA-F]{4}'", String.Char),
        ],
        "strings": [
            (r'[fs]"""', String, 'interpolated-string-triple'),
            (r'[fs]"', String, 'interpolated-string'),
            (r'raw"(\\\\|\\"|[^"])*"', String),
        ],
        'symbols': [
            (r"('%s)(?!')" % plainid, String.Symbol),
        ],
        'singleton-type': [
            (r'(\.)(type)\b', bygroups(Punctuation, Keyword)),
        ],
        'inline': [
            # inline is a soft modifier, only highlighted if followed by if,
            # match or parameters.
            (r'\b(inline)(?=\s+(%s|%s)\s*:)' % (plainid, backQuotedId),
                Keyword),
            (r'\b(inline)\b(?=(?:.(?!\b(?:val|def|given)\b))*\b(if|match)\b)',
                Keyword),
        ],
        'quoted': [
            # '{...} or ${...}
            (r"['$]\{(?!')", Punctuation),
            # '[...]
            (r"'\[(?!')", Punctuation),
        ],
        'names': [
            (idUpper, Name.Class),
            (anyId, Name),
        ],

        # States
        'comment': [
            (r'[^/*]+', Comment.Multiline),
            (r'/\*', Comment.Multiline, '#push'),
            (r'\*/', Comment.Multiline, '#pop'),
            (r'[*/]', Comment.Multiline),
        ],
        'import-path': [
            (r'(?<=[\n;:])', Text, '#pop'),
            include('comments'),
            (r'\b(given)\b', Keyword),
            include('qualified-name'),
            (r'\{', Punctuation, 'import-path-curly-brace'),
        ],
        'import-path-curly-brace': [
            include('whitespace'),
            include('comments'),
            (r'\b(given)\b', Keyword),
            (r'=>', Operator),
            (r'\}', Punctuation, '#pop'),
            (r',', Punctuation),
            (r'[\[\]]', Punctuation),
            include('qualified-name'),
        ],
        'export-path': [
            (r'(?<=[\n;:])', Text, '#pop'),
            include('comments'),
            include('qualified-name'),
            (r'\{', Punctuation, 'export-path-curly-brace'),
        ],
        'export-path-curly-brace': [
            include('whitespace'),
            include('comments'),
            (r'=>', Operator),
            (r'\}', Punctuation, '#pop'),
            (r',', Punctuation),
            include('qualified-name'),
        ],
        'package': [
            (r'(?<=[\n;])', Text, '#pop'),
            (r':', Punctuation, '#pop'),
            include('comments'),
            include('qualified-name'),
        ],
        'interpolated-string-triple': [
            (r'"""(?!")', String, '#pop'),
            (r'"', String),
            include('interpolated-string-common'),
        ],
        'interpolated-string': [
            (r'"', String, '#pop'),
            include('interpolated-string-common'),
        ],
        'interpolated-string-brace': [
            (r'\}', String.Interpol, '#pop'),
            (r'\{', Punctuation, 'interpolated-string-nested-brace'),
            include('root'),
        ],
        'interpolated-string-nested-brace': [
            (r'\{', Punctuation, '#push'),
            (r'\}', Punctuation, '#pop'),
            include('root'),
        ],

        # Helpers
        'qualified-name': [
            (idUpper, Name.Class),
            (r'(%s)(\.)' % anyId, bygroups(Name.Namespace, Punctuation)),
            (r'\.', Punctuation),
            (anyId, Name),
            (r'[^\S\n]+', Whitespace),
        ],
        'interpolated-string-common': [
            (r'[^"$\\]+', String),
            (r'\$\$', String.Escape),
            (r'(\$)(%s)' % simpleInterpolatedVariable,
                bygroups(String.Interpol, Name)),
            (r'\$\{', String.Interpol, 'interpolated-string-brace'),
            (r'\\.', String),
        ],
    }


class GosuLexer(RegexLexer):
    """
    For Gosu source code.

    .. versionadded:: 1.5
    """

    name = 'Gosu'
    aliases = ['gosu']
    filenames = ['*.gs', '*.gsx', '*.gsp', '*.vark']
    mimetypes = ['text/x-gosu']

    flags = re.MULTILINE | re.DOTALL

    tokens = {
        'root': [
            # method names
            (r'^(\s*(?:[a-zA-Z_][\w.\[\]]*\s+)+?)'  # modifiers etc.
             r'([a-zA-Z_]\w*)'                       # method name
             r'(\s*)(\()',                           # signature start
             bygroups(using(this), Name.Function, Whitespace, Operator)),
            (r'[^\S\n]+', Whitespace),
            (r'//.*?\n', Comment.Single),
            (r'/\*.*?\*/', Comment.Multiline),
            (r'@[a-zA-Z_][\w.]*', Name.Decorator),
            (r'(in|as|typeof|statictypeof|typeis|typeas|if|else|foreach|for|'
             r'index|while|do|continue|break|return|try|catch|finally|this|'
             r'throw|new|switch|case|default|eval|super|outer|classpath|'
             r'using)\b', Keyword),
            (r'(var|delegate|construct|function|private|internal|protected|'
             r'public|abstract|override|final|static|extends|transient|'
             r'implements|represents|readonly)\b', Keyword.Declaration),
            (r'(property)(\s+)(get|set)?', bygroups(Keyword.Declaration, Whitespace, Keyword.Declaration)),
            (r'(boolean|byte|char|double|float|int|long|short|void|block)\b',
             Keyword.Type),
            (r'(package)(\s+)', bygroups(Keyword.Namespace, Whitespace)),
            (r'(true|false|null|NaN|Infinity)\b', Keyword.Constant),
            (r'(class|interface|enhancement|enum)(\s+)([a-zA-Z_]\w*)',
             bygroups(Keyword.Declaration, Whitespace, Name.Class)),
            (r'(uses)(\s+)([\w.]+\*?)',
             bygroups(Keyword.Namespace, Whitespace, Name.Namespace)),
            (r'"', String, 'string'),
            (r'(\??[.#])([a-zA-Z_]\w*)',
             bygroups(Operator, Name.Attribute)),
            (r'(:)([a-zA-Z_]\w*)',
             bygroups(Operator, Name.Attribute)),
            (r'[a-zA-Z_$]\w*', Name),
            (r'and|or|not|[\\~^*!%&\[\](){}<>|+=:;,./?-]', Operator),
            (r'[0-9][0-9]*\.[0-9]+([eE][0-9]+)?[fd]?', Number.Float),
            (r'[0-9]+', Number.Integer),
            (r'\n', Whitespace)
        ],
        'templateText': [
            (r'(\\<)|(\\\$)', String),
            (r'(<%@\s+)(extends|params)',
             bygroups(Operator, Name.Decorator), 'stringTemplate'),
            (r'<%!--.*?--%>', Comment.Multiline),
            (r'(<%)|(<%=)', Operator, 'stringTemplate'),
            (r'\$\{', Operator, 'stringTemplateShorthand'),
            (r'.', String)
        ],
        'string': [
            (r'"', String, '#pop'),
            include('templateText')
        ],
        'stringTemplate': [
            (r'"', String, 'string'),
            (r'%>', Operator, '#pop'),
            include('root')
        ],
        'stringTemplateShorthand': [
            (r'"', String, 'string'),
            (r'\{', Operator, 'stringTemplateShorthand'),
            (r'\}', Operator, '#pop'),
            include('root')
        ],
    }


class GosuTemplateLexer(Lexer):
    """
    For Gosu templates.

    .. versionadded:: 1.5
    """

    name = 'Gosu Template'
    aliases = ['gst']
    filenames = ['*.gst']
    mimetypes = ['text/x-gosu-template']

    def get_tokens_unprocessed(self, text):
        lexer = GosuLexer()
        stack = ['templateText']
        yield from lexer.get_tokens_unprocessed(text, stack)


class GroovyLexer(RegexLexer):
    """
    For `Groovy <http://groovy.codehaus.org/>`_ source code.

    .. versionadded:: 1.5
    """

    name = 'Groovy'
    aliases = ['groovy']
    filenames = ['*.groovy','*.gradle']
    mimetypes = ['text/x-groovy']

    flags = re.MULTILINE | re.DOTALL

    tokens = {
        'root': [
            # Groovy allows a file to start with a shebang
            (r'#!(.*?)$', Comment.Preproc, 'base'),
            default('base'),
        ],
        'base': [
            (r'[^\S\n]+', Whitespace),
            (r'(//.*?)(\n)', bygroups(Comment.Single, Whitespace)),
            (r'/\*.*?\*/', Comment.Multiline),
            # keywords: go before method names to avoid lexing "throw new XYZ"
            # as a method signature
            (r'(assert|break|case|catch|continue|default|do|else|finally|for|'
             r'if|goto|instanceof|new|return|switch|this|throw|try|while|in|as)\b',
             Keyword),
            # method names
            (r'^(\s*(?:[a-zA-Z_][\w.\[\]]*\s+)+?)'  # return arguments
             r'('
             r'[a-zA-Z_]\w*'                        # method name
             r'|"(?:\\\\|\\[^\\]|[^"\\])*"'         # or double-quoted method name
             r"|'(?:\\\\|\\[^\\]|[^'\\])*'"         # or single-quoted method name
             r')'
             r'(\s*)(\()',                          # signature start
             bygroups(using(this), Name.Function, Whitespace, Operator)),
            (r'@[a-zA-Z_][\w.]*', Name.Decorator),
            (r'(abstract|const|enum|extends|final|implements|native|private|'
             r'protected|public|static|strictfp|super|synchronized|throws|'
             r'transient|volatile)\b', Keyword.Declaration),
            (r'(def|boolean|byte|char|double|float|int|long|short|void)\b',
             Keyword.Type),
            (r'(package)(\s+)', bygroups(Keyword.Namespace, Whitespace)),
            (r'(true|false|null)\b', Keyword.Constant),
            (r'(class|interface)(\s+)', bygroups(Keyword.Declaration, Whitespace),
             'class'),
            (r'(import)(\s+)', bygroups(Keyword.Namespace, Whitespace), 'import'),
            (r'""".*?"""', String.Double),
            (r"'''.*?'''", String.Single),
            (r'"(\\\\|\\[^\\]|[^"\\])*"', String.Double),
            (r"'(\\\\|\\[^\\]|[^'\\])*'", String.Single),
            (r'\$/((?!/\$).)*/\$', String),
            (r'/(\\\\|\\[^\\]|[^/\\])*/', String),
            (r"'\\.'|'[^\\]'|'\\u[0-9a-fA-F]{4}'", String.Char),
            (r'(\.)([a-zA-Z_]\w*)', bygroups(Operator, Name.Attribute)),
            (r'[a-zA-Z_]\w*:', Name.Label),
            (r'[a-zA-Z_$]\w*', Name),
            (r'[~^*!%&\[\](){}<>|+=:;,./?-]', Operator),
            (r'[0-9][0-9]*\.[0-9]+([eE][0-9]+)?[fd]?', Number.Float),
            (r'0x[0-9a-fA-F]+', Number.Hex),
            (r'[0-9]+L?', Number.Integer),
            (r'\n', Whitespace)
        ],
        'class': [
            (r'[a-zA-Z_]\w*', Name.Class, '#pop')
        ],
        'import': [
            (r'[\w.]+\*?', Name.Namespace, '#pop')
        ],
    }

    def analyse_text(text):
        return shebang_matches(text, r'groovy')


class IokeLexer(RegexLexer):
    """
    For `Ioke <http://ioke.org/>`_ (a strongly typed, dynamic,
    prototype based programming language) source.

    .. versionadded:: 1.4
    """
    name = 'Ioke'
    filenames = ['*.ik']
    aliases = ['ioke', 'ik']
    mimetypes = ['text/x-iokesrc']
    tokens = {
        'interpolatableText': [
            (r'(\\b|\\e|\\t|\\n|\\f|\\r|\\"|\\\\|\\#|\\\Z|\\u[0-9a-fA-F]{1,4}'
             r'|\\[0-3]?[0-7]?[0-7])', String.Escape),
            (r'#\{', Punctuation, 'textInterpolationRoot')
        ],

        'text': [
            (r'(?<!\\)"', String, '#pop'),
            include('interpolatableText'),
            (r'[^"]', String)
        ],

        'documentation': [
            (r'(?<!\\)"', String.Doc, '#pop'),
            include('interpolatableText'),
            (r'[^"]', String.Doc)
        ],

        'textInterpolationRoot': [
            (r'\}', Punctuation, '#pop'),
            include('root')
        ],

        'slashRegexp': [
            (r'(?<!\\)/[im-psux]*', String.Regex, '#pop'),
            include('interpolatableText'),
            (r'\\/', String.Regex),
            (r'[^/]', String.Regex)
        ],

        'squareRegexp': [
            (r'(?<!\\)][im-psux]*', String.Regex, '#pop'),
            include('interpolatableText'),
            (r'\\]', String.Regex),
            (r'[^\]]', String.Regex)
        ],

        'squareText': [
            (r'(?<!\\)]', String, '#pop'),
            include('interpolatableText'),
            (r'[^\]]', String)
        ],

        'root': [
            (r'\n', Whitespace),
            (r'\s+', Whitespace),

            # Comments
            (r';(.*?)\n', Comment),
            (r'\A#!(.*?)\n', Comment),

            # Regexps
            (r'#/', String.Regex, 'slashRegexp'),
            (r'#r\[', String.Regex, 'squareRegexp'),

            # Symbols
            (r':[\w!:?]+', String.Symbol),
            (r'[\w!:?]+:(?![\w!?])', String.Other),
            (r':"(\\\\|\\[^\\]|[^"\\])*"', String.Symbol),

            # Documentation
            (r'((?<=fn\()|(?<=fnx\()|(?<=method\()|(?<=macro\()|(?<=lecro\()'
             r'|(?<=syntax\()|(?<=dmacro\()|(?<=dlecro\()|(?<=dlecrox\()'
             r'|(?<=dsyntax\())(\s*)"', String.Doc, 'documentation'),

            # Text
            (r'"', String, 'text'),
            (r'#\[', String, 'squareText'),

            # Mimic
            (r'\w[\w!:?]+(?=\s*=.*mimic\s)', Name.Entity),

            # Assignment
            (r'[a-zA-Z_][\w!:?]*(?=[\s]*[+*/-]?=[^=].*($|\.))',
             Name.Variable),

            # keywords
            (r'(break|cond|continue|do|ensure|for|for:dict|for:set|if|let|'
             r'loop|p:for|p:for:dict|p:for:set|return|unless|until|while|'
             r'with)(?![\w!:?])', Keyword.Reserved),

            # Origin
            (r'(eval|mimic|print|println)(?![\w!:?])', Keyword),

            # Base
            (r'(cell\?|cellNames|cellOwner\?|cellOwner|cells|cell|'
             r'documentation|hash|identity|mimic|removeCell\!|undefineCell\!)'
             r'(?![\w!:?])', Keyword),

            # Ground
            (r'(stackTraceAsText)(?![\w!:?])', Keyword),

            # DefaultBehaviour Literals
            (r'(dict|list|message|set)(?![\w!:?])', Keyword.Reserved),

            # DefaultBehaviour Case
            (r'(case|case:and|case:else|case:nand|case:nor|case:not|case:or|'
             r'case:otherwise|case:xor)(?![\w!:?])', Keyword.Reserved),

            # DefaultBehaviour Reflection
            (r'(asText|become\!|derive|freeze\!|frozen\?|in\?|is\?|kind\?|'
             r'mimic\!|mimics|mimics\?|prependMimic\!|removeAllMimics\!|'
             r'removeMimic\!|same\?|send|thaw\!|uniqueHexId)'
             r'(?![\w!:?])', Keyword),

            # DefaultBehaviour Aspects
            (r'(after|around|before)(?![\w!:?])', Keyword.Reserved),

            # DefaultBehaviour
            (r'(kind|cellDescriptionDict|cellSummary|genSym|inspect|notice)'
             r'(?![\w!:?])', Keyword),
            (r'(use|destructuring)', Keyword.Reserved),

            # DefaultBehavior BaseBehavior
            (r'(cell\?|cellOwner\?|cellOwner|cellNames|cells|cell|'
             r'documentation|identity|removeCell!|undefineCell)'
             r'(?![\w!:?])', Keyword),

            # DefaultBehavior Internal
            (r'(internal:compositeRegexp|internal:concatenateText|'
             r'internal:createDecimal|internal:createNumber|'
             r'internal:createRegexp|internal:createText)'
             r'(?![\w!:?])', Keyword.Reserved),

            # DefaultBehaviour Conditions
            (r'(availableRestarts|bind|error\!|findRestart|handle|'
             r'invokeRestart|rescue|restart|signal\!|warn\!)'
             r'(?![\w!:?])', Keyword.Reserved),

            # constants
            (r'(nil|false|true)(?![\w!:?])', Name.Constant),

            # names
            (r'(Arity|Base|Call|Condition|DateTime|Aspects|Pointcut|'
             r'Assignment|BaseBehavior|Boolean|Case|AndCombiner|Else|'
             r'NAndCombiner|NOrCombiner|NotCombiner|OrCombiner|XOrCombiner|'
             r'Conditions|Definitions|FlowControl|Internal|Literals|'
             r'Reflection|DefaultMacro|DefaultMethod|DefaultSyntax|Dict|'
             r'FileSystem|Ground|Handler|Hook|IO|IokeGround|Struct|'
             r'LexicalBlock|LexicalMacro|List|Message|Method|Mixins|'
             r'NativeMethod|Number|Origin|Pair|Range|Reflector|Regexp Match|'
             r'Regexp|Rescue|Restart|Runtime|Sequence|Set|Symbol|'
             r'System|Text|Tuple)(?![\w!:?])', Name.Builtin),

            # functions
            ('(generateMatchMethod|aliasMethod|\u03bb|\u028E|fnx|fn|method|'
             'dmacro|dlecro|syntax|macro|dlecrox|lecrox|lecro|syntax)'
             '(?![\\w!:?])', Name.Function),

            # Numbers
            (r'-?0[xX][0-9a-fA-F]+', Number.Hex),
            (r'-?(\d+\.?\d*|\d*\.\d+)([eE][+-]?[0-9]+)?', Number.Float),
            (r'-?\d+', Number.Integer),

            (r'#\(', Punctuation),

            # Operators
            (r'(&&>>|\|\|>>|\*\*>>|:::|::|\.\.\.|===|\*\*>|\*\*=|&&>|&&=|'
             r'\|\|>|\|\|=|\->>|\+>>|!>>|<>>>|<>>|&>>|%>>|#>>|@>>|/>>|\*>>|'
             r'\?>>|\|>>|\^>>|~>>|\$>>|=>>|<<=|>>=|<=>|<\->|=~|!~|=>|\+\+|'
             r'\-\-|<=|>=|==|!=|&&|\.\.|\+=|\-=|\*=|\/=|%=|&=|\^=|\|=|<\-|'
             r'\+>|!>|<>|&>|%>|#>|\@>|\/>|\*>|\?>|\|>|\^>|~>|\$>|<\->|\->|'
             r'<<|>>|\*\*|\?\||\?&|\|\||>|<|\*|\/|%|\+|\-|&|\^|\||=|\$|!|~|'
             r'\?|#|\u2260|\u2218|\u2208|\u2209)', Operator),
            (r'(and|nand|or|xor|nor|return|import)(?![\w!?])',
             Operator),

            # Punctuation
            (r'(\`\`|\`|\'\'|\'|\.|\,|@@|@|\[|\]|\(|\)|\{|\})', Punctuation),

            # kinds
            (r'[A-Z][\w!:?]*', Name.Class),

            # default cellnames
            (r'[a-z_][\w!:?]*', Name)
        ]
    }


class ClojureLexer(RegexLexer):
    """
    Lexer for `Clojure <http://clojure.org/>`_ source code.

    .. versionadded:: 0.11
    """
    name = 'Clojure'
    aliases = ['clojure', 'clj']
    filenames = ['*.clj', '*.cljc']
    mimetypes = ['text/x-clojure', 'application/x-clojure']

    special_forms = (
        '.', 'def', 'do', 'fn', 'if', 'let', 'new', 'quote', 'var', 'loop'
    )

    # It's safe to consider 'ns' a declaration thing because it defines a new
    # namespace.
    declarations = (
        'def-', 'defn', 'defn-', 'defmacro', 'defmulti', 'defmethod',
        'defstruct', 'defonce', 'declare', 'definline', 'definterface',
        'defprotocol', 'defrecord', 'deftype', 'defproject', 'ns'
    )

    builtins = (
        '*', '+', '-', '->', '/', '<', '<=', '=', '==', '>', '>=', '..',
        'accessor', 'agent', 'agent-errors', 'aget', 'alength', 'all-ns',
        'alter', 'and', 'append-child', 'apply', 'array-map', 'aset',
        'aset-boolean', 'aset-byte', 'aset-char', 'aset-double', 'aset-float',
        'aset-int', 'aset-long', 'aset-short', 'assert', 'assoc', 'await',
        'await-for', 'bean', 'binding', 'bit-and', 'bit-not', 'bit-or',
        'bit-shift-left', 'bit-shift-right', 'bit-xor', 'boolean', 'branch?',
        'butlast', 'byte', 'cast', 'char', 'children', 'class',
        'clear-agent-errors', 'comment', 'commute', 'comp', 'comparator',
        'complement', 'concat', 'conj', 'cons', 'constantly', 'cond', 'if-not',
        'construct-proxy', 'contains?', 'count', 'create-ns', 'create-struct',
        'cycle', 'dec',  'deref', 'difference', 'disj', 'dissoc', 'distinct',
        'doall', 'doc', 'dorun', 'doseq', 'dosync', 'dotimes', 'doto',
        'double', 'down', 'drop', 'drop-while', 'edit', 'end?', 'ensure',
        'eval', 'every?', 'false?', 'ffirst', 'file-seq', 'filter', 'find',
        'find-doc', 'find-ns', 'find-var', 'first', 'float', 'flush', 'for',
        'fnseq', 'frest', 'gensym', 'get-proxy-class', 'get',
        'hash-map', 'hash-set', 'identical?', 'identity', 'if-let', 'import',
        'in-ns', 'inc', 'index', 'insert-child', 'insert-left', 'insert-right',
        'inspect-table', 'inspect-tree', 'instance?', 'int', 'interleave',
        'intersection', 'into', 'into-array', 'iterate', 'join', 'key', 'keys',
        'keyword', 'keyword?', 'last', 'lazy-cat', 'lazy-cons', 'left',
        'lefts', 'line-seq', 'list*', 'list', 'load', 'load-file',
        'locking', 'long', 'loop', 'macroexpand', 'macroexpand-1',
        'make-array', 'make-node', 'map', 'map-invert', 'map?', 'mapcat',
        'max', 'max-key', 'memfn', 'merge', 'merge-with', 'meta', 'min',
        'min-key', 'name', 'namespace', 'neg?', 'new', 'newline', 'next',
        'nil?', 'node', 'not', 'not-any?', 'not-every?', 'not=', 'ns-imports',
        'ns-interns', 'ns-map', 'ns-name', 'ns-publics', 'ns-refers',
        'ns-resolve', 'ns-unmap', 'nth', 'nthrest', 'or', 'parse', 'partial',
        'path', 'peek', 'pop', 'pos?', 'pr', 'pr-str', 'print', 'print-str',
        'println', 'println-str', 'prn', 'prn-str', 'project', 'proxy',
        'proxy-mappings', 'quot', 'rand', 'rand-int', 'range', 're-find',
        're-groups', 're-matcher', 're-matches', 're-pattern', 're-seq',
        'read', 'read-line', 'reduce', 'ref', 'ref-set', 'refer', 'rem',
        'remove', 'remove-method', 'remove-ns', 'rename', 'rename-keys',
        'repeat', 'replace', 'replicate', 'resolve', 'rest', 'resultset-seq',
        'reverse', 'rfirst', 'right', 'rights', 'root', 'rrest', 'rseq',
        'second', 'select', 'select-keys', 'send', 'send-off', 'seq',
        'seq-zip', 'seq?', 'set', 'short', 'slurp', 'some', 'sort',
        'sort-by', 'sorted-map', 'sorted-map-by', 'sorted-set',
        'special-symbol?', 'split-at', 'split-with', 'str', 'string?',
        'struct', 'struct-map', 'subs', 'subvec', 'symbol', 'symbol?',
        'sync', 'take', 'take-nth', 'take-while', 'test', 'time', 'to-array',
        'to-array-2d', 'tree-seq', 'true?', 'union', 'up', 'update-proxy',
        'val', 'vals', 'var-get', 'var-set', 'var?', 'vector', 'vector-zip',
        'vector?', 'when', 'when-first', 'when-let', 'when-not',
        'with-local-vars', 'with-meta', 'with-open', 'with-out-str',
        'xml-seq', 'xml-zip', 'zero?', 'zipmap', 'zipper')

    # valid names for identifiers
    # well, names can only not consist fully of numbers
    # but this should be good enough for now

    # TODO / should divide keywords/symbols into namespace/rest
    # but that's hard, so just pretend / is part of the name
    valid_name = r'(?!#)[\w!$%*+<=>?/.#|-]+'

    tokens = {
        'root': [
            # the comments - always starting with semicolon
            # and going to the end of the line
            (r';.*$', Comment.Single),

            # whitespaces - usually not relevant
            (r',+', Text),
            (r'\s+', Whitespace),

            # numbers
            (r'-?\d+\.\d+', Number.Float),
            (r'-?\d+/\d+', Number),
            (r'-?\d+', Number.Integer),
            (r'0x-?[abcdef\d]+', Number.Hex),

            # strings, symbols and characters
            (r'"(\\\\|\\[^\\]|[^"\\])*"', String),
            (r"'" + valid_name, String.Symbol),
            (r"\\(.|[a-z]+)", String.Char),

            # keywords
            (r'::?#?' + valid_name, String.Symbol),

            # special operators
            (r'~@|[`\'#^~&@]', Operator),

            # highlight the special forms
            (words(special_forms, suffix=' '), Keyword),

            # Technically, only the special forms are 'keywords'. The problem
            # is that only treating them as keywords means that things like
            # 'defn' and 'ns' need to be highlighted as builtins. This is ugly
            # and weird for most styles. So, as a compromise we're going to
            # highlight them as Keyword.Declarations.
            (words(declarations, suffix=' '), Keyword.Declaration),

            # highlight the builtins
            (words(builtins, suffix=' '), Name.Builtin),

            # the remaining functions
            (r'(?<=\()' + valid_name, Name.Function),

            # find the remaining variables
            (valid_name, Name.Variable),

            # Clojure accepts vector notation
            (r'(\[|\])', Punctuation),

            # Clojure accepts map notation
            (r'(\{|\})', Punctuation),

            # the famous parentheses!
            (r'(\(|\))', Punctuation),
        ],
    }


class ClojureScriptLexer(ClojureLexer):
    """
    Lexer for `ClojureScript <http://clojure.org/clojurescript>`_
    source code.

    .. versionadded:: 2.0
    """
    name = 'ClojureScript'
    aliases = ['clojurescript', 'cljs']
    filenames = ['*.cljs']
    mimetypes = ['text/x-clojurescript', 'application/x-clojurescript']


class TeaLangLexer(RegexLexer):
    """
    For `Tea <http://teatrove.org/>`_ source code. Only used within a
    TeaTemplateLexer.

    .. versionadded:: 1.5
    """

    flags = re.MULTILINE | re.DOTALL

    tokens = {
        'root': [
            # method names
            (r'^(\s*(?:[a-zA-Z_][\w\.\[\]]*\s+)+?)'  # return arguments
             r'([a-zA-Z_]\w*)'                       # method name
             r'(\s*)(\()',                           # signature start
             bygroups(using(this), Name.Function, Whitespace, Operator)),
            (r'[^\S\n]+', Whitespace),
            (r'(//.*?)(\n)', bygroups(Comment.Single, Whitespace)),
            (r'/\*.*?\*/', Comment.Multiline),
            (r'@[a-zA-Z_][\w\.]*', Name.Decorator),
            (r'(and|break|else|foreach|if|in|not|or|reverse)\b',
             Keyword),
            (r'(as|call|define)\b', Keyword.Declaration),
            (r'(true|false|null)\b', Keyword.Constant),
            (r'(template)(\s+)', bygroups(Keyword.Declaration, Whitespace), 'template'),
            (r'(import)(\s+)', bygroups(Keyword.Namespace, Whitespace), 'import'),
            (r'"(\\\\|\\[^\\]|[^"\\])*"', String.Double),
            (r"'(\\\\|\\[^\\]|[^'\\])*'", String.Single),
            (r'(\.)([a-zA-Z_]\w*)', bygroups(Operator, Name.Attribute)),
            (r'[a-zA-Z_]\w*:', Name.Label),
            (r'[a-zA-Z_\$]\w*', Name),
            (r'(isa|[.]{3}|[.]{2}|[=#!<>+-/%&;,.\*\\\(\)\[\]\{\}])', Operator),
            (r'[0-9][0-9]*\.[0-9]+([eE][0-9]+)?[fd]?', Number.Float),
            (r'0x[0-9a-fA-F]+', Number.Hex),
            (r'[0-9]+L?', Number.Integer),
            (r'\n', Whitespace)
        ],
        'template': [
            (r'[a-zA-Z_]\w*', Name.Class, '#pop')
        ],
        'import': [
            (r'[\w.]+\*?', Name.Namespace, '#pop')
        ],
    }


class CeylonLexer(RegexLexer):
    """
    For `Ceylon <http://ceylon-lang.org/>`_ source code.

    .. versionadded:: 1.6
    """

    name = 'Ceylon'
    aliases = ['ceylon']
    filenames = ['*.ceylon']
    mimetypes = ['text/x-ceylon']

    flags = re.MULTILINE | re.DOTALL

    #: optional Comment or Whitespace
    _ws = r'(?:\s|//.*?\n|/[*].*?[*]/)+'

    tokens = {
        'root': [
            # method names
            (r'^(\s*(?:[a-zA-Z_][\w.\[\]]*\s+)+?)'  # return arguments
             r'([a-zA-Z_]\w*)'                      # method name
             r'(\s*)(\()',                          # signature start
             bygroups(using(this), Name.Function, Whitespace, Operator)),
            (r'[^\S\n]+', Whitespace),
            (r'(//.*?)(\n)', bygroups(Comment.Single, Whitespace)),
            (r'/\*', Comment.Multiline, 'comment'),
            (r'(shared|abstract|formal|default|actual|variable|deprecated|small|'
             r'late|literal|doc|by|see|throws|optional|license|tagged|final|native|'
             r'annotation|sealed)\b', Name.Decorator),
            (r'(break|case|catch|continue|else|finally|for|in|'
             r'if|return|switch|this|throw|try|while|is|exists|dynamic|'
             r'nonempty|then|outer|assert|let)\b', Keyword),
            (r'(abstracts|extends|satisfies|'
             r'super|given|of|out|assign)\b', Keyword.Declaration),
            (r'(function|value|void|new)\b',
             Keyword.Type),
            (r'(assembly|module|package)(\s+)', bygroups(Keyword.Namespace, Whitespace)),
            (r'(true|false|null)\b', Keyword.Constant),
            (r'(class|interface|object|alias)(\s+)',
             bygroups(Keyword.Declaration, Whitespace), 'class'),
            (r'(import)(\s+)', bygroups(Keyword.Namespace, Whitespace), 'import'),
            (r'"(\\\\|\\[^\\]|[^"\\])*"', String),
            (r"'\\.'|'[^\\]'|'\\\{#[0-9a-fA-F]{4}\}'", String.Char),
            (r'(\.)([a-z_]\w*)',
             bygroups(Operator, Name.Attribute)),
            (r'[a-zA-Z_]\w*:', Name.Label),
            (r'[a-zA-Z_]\w*', Name),
            (r'[~^*!%&\[\](){}<>|+=:;,./?-]', Operator),
            (r'\d{1,3}(_\d{3})+\.\d{1,3}(_\d{3})+[kMGTPmunpf]?', Number.Float),
            (r'\d{1,3}(_\d{3})+\.[0-9]+([eE][+-]?[0-9]+)?[kMGTPmunpf]?',
             Number.Float),
            (r'[0-9][0-9]*\.\d{1,3}(_\d{3})+[kMGTPmunpf]?', Number.Float),
            (r'[0-9][0-9]*\.[0-9]+([eE][+-]?[0-9]+)?[kMGTPmunpf]?',
             Number.Float),
            (r'#([0-9a-fA-F]{4})(_[0-9a-fA-F]{4})+', Number.Hex),
            (r'#[0-9a-fA-F]+', Number.Hex),
            (r'\$([01]{4})(_[01]{4})+', Number.Bin),
            (r'\$[01]+', Number.Bin),
            (r'\d{1,3}(_\d{3})+[kMGTP]?', Number.Integer),
            (r'[0-9]+[kMGTP]?', Number.Integer),
            (r'\n', Whitespace)
        ],
        'class': [
            (r'[A-Za-z_]\w*', Name.Class, '#pop')
        ],
        'import': [
            (r'[a-z][\w.]*',
             Name.Namespace, '#pop')
        ],
        'comment': [
            (r'[^*/]', Comment.Multiline),
            (r'/\*', Comment.Multiline, '#push'),
            (r'\*/', Comment.Multiline, '#pop'),
            (r'[*/]', Comment.Multiline)
        ],
    }


class KotlinLexer(RegexLexer):
    """
    For `Kotlin <http://kotlinlang.org/>`_
    source code.

    .. versionadded:: 1.5
    """

    name = 'Kotlin'
    aliases = ['kotlin']
    filenames = ['*.kt', '*.kts']
    mimetypes = ['text/x-kotlin']

    flags = re.MULTILINE | re.DOTALL

    kt_name = ('@?[_' + uni.combine('Lu', 'Ll', 'Lt', 'Lm', 'Nl') + ']' +
               '[' + uni.combine('Lu', 'Ll', 'Lt', 'Lm', 'Nl', 'Nd', 'Pc', 'Cf',
                                 'Mn', 'Mc') + ']*')

    kt_space_name = ('@?[_' + uni.combine('Lu', 'Ll', 'Lt', 'Lm', 'Nl') + ']' +
               '[' + uni.combine('Lu', 'Ll', 'Lt', 'Lm', 'Nl', 'Nd', 'Pc', 'Cf',
                                 'Mn', 'Mc', 'Zs')
                + r'\'~!%^&*()+=|\[\]:;,.<>/\?-]*')

    kt_id = '(' + kt_name + '|`' + kt_space_name + '`)'

    modifiers = (r'actual|abstract|annotation|companion|const|crossinline|'
                r'data|enum|expect|external|final|infix|inline|inner|'
                r'internal|lateinit|noinline|open|operator|override|private|'
                r'protected|public|sealed|suspend|tailrec')

    tokens = {
        'root': [
            # Whitespaces
            (r'[^\S\n]+', Whitespace),
            (r'\s+', Whitespace),
            (r'\\$', String.Escape),  # line continuation
            (r'\n', Whitespace),
            # Comments
            (r'(//.*?)(\n)', bygroups(Comment.Single, Whitespace)),
            (r'^(#!/.+?)(\n)', bygroups(Comment.Single, Whitespace)),  # shebang for kotlin scripts
            (r'/[*].*?[*]/', Comment.Multiline),
            # Keywords
            (r'as\?', Keyword),
            (r'(as|break|by|catch|constructor|continue|do|dynamic|else|finally|'
             r'get|for|if|init|[!]*in|[!]*is|out|reified|return|set|super|this|'
             r'throw|try|typealias|typeof|vararg|when|where|while)\b', Keyword),
            (r'it\b', Name.Builtin),
            # Built-in types
            (words(('Boolean?', 'Byte?', 'Char?', 'Double?', 'Float?',
             'Int?', 'Long?', 'Short?', 'String?', 'Any?', 'Unit?')), Keyword.Type),
            (words(('Boolean', 'Byte', 'Char', 'Double', 'Float',
             'Int', 'Long', 'Short', 'String', 'Any', 'Unit'), suffix=r'\b'), Keyword.Type),
            # Constants
            (r'(true|false|null)\b', Keyword.Constant),
            # Imports
            (r'(package|import)(\s+)(\S+)', bygroups(Keyword, Whitespace, Name.Namespace)),
            # Dot access
            (r'(\?\.)((?:[^\W\d]|\$)[\w$]*)', bygroups(Operator, Name.Attribute)),
            (r'(\.)((?:[^\W\d]|\$)[\w$]*)', bygroups(Punctuation, Name.Attribute)),
            # Annotations
            (r'@[^\W\d][\w.]*', Name.Decorator),
            # Labels
            (r'[^\W\d][\w.]+@', Name.Decorator),
            # Object expression
            (r'(object)(\s+)(:)(\s+)', bygroups(Keyword, Whitespace, Punctuation, Whitespace), 'class'),
            # Types
            (r'((?:(?:' + modifiers + r'|fun)\s+)*)(class|interface|object)(\s+)',
             bygroups(using(this, state='modifiers'), Keyword.Declaration, Whitespace), 'class'),
            # Variables
            (r'(var|val)(\s+)(\()', bygroups(Keyword.Declaration, Whitespace, Punctuation),
             'destructuring_assignment'),
            (r'((?:(?:' + modifiers + r')\s+)*)(var|val)(\s+)',
             bygroups(using(this, state='modifiers'), Keyword.Declaration, Whitespace), 'variable'),
            # Functions
            (r'((?:(?:' + modifiers + r')\s+)*)(fun)(\s+)',
             bygroups(using(this, state='modifiers'), Keyword.Declaration, Whitespace), 'function'),
            # Operators
            (r'::|!!|\?[:.]', Operator),
            (r'[~^*!%&\[\]<>|+=/?-]', Operator),
            # Punctuation
            (r'[{}();:.,]', Punctuation),
            # Strings
            (r'"""', String, 'multiline_string'),
            (r'"', String, 'string'),
            (r"'\\.'|'[^\\]'", String.Char),
            # Numbers
            (r"[0-9](\.[0-9]*)?([eE][+-][0-9]+)?[flFL]?|"
             r"0[xX][0-9a-fA-F]+[Ll]?", Number),
            # Identifiers
            (r'' + kt_id + r'((\?[^.])?)', Name) # additionally handle nullable types
        ],
        'class': [
            (kt_id, Name.Class, '#pop')
        ],
        'variable': [
            (kt_id, Name.Variable, '#pop')
        ],
        'destructuring_assignment': [
            (r',', Punctuation),
            (r'\s+', Whitespace),
            (kt_id, Name.Variable),
            (r'(:)(\s+)(' + kt_id + ')', bygroups(Punctuation, Whitespace, Name)),
            (r'<', Operator, 'generic'),
            (r'\)', Punctuation, '#pop')
        ],
        'function': [
            (r'<', Operator, 'generic'),
            (r'' + kt_id + r'(\.)' + kt_id, bygroups(Name, Punctuation, Name.Function), '#pop'),
            (kt_id, Name.Function, '#pop')
        ],
        'generic': [
            (r'(>)(\s*)', bygroups(Operator, Whitespace), '#pop'),
            (r':', Punctuation),
            (r'(reified|out|in)\b', Keyword),
            (r',', Punctuation),
            (r'\s+', Whitespace),
            (kt_id, Name)
        ],
        'modifiers': [
            (r'\w+', Keyword.Declaration),
            (r'\s+', Whitespace),
            default('#pop')
        ],
        'string': [
            (r'"', String, '#pop'),
            include('string_common')
        ],
        'multiline_string': [
            (r'"""', String, '#pop'),
            (r'"', String),
            include('string_common')
        ],
        'string_common': [
            (r'\\\\', String),  # escaped backslash
            (r'\\"', String),  # escaped quote
            (r'\\', String),  # bare backslash
            (r'\$\{', String.Interpol, 'interpolation'),
            (r'(\$)(\w+)', bygroups(String.Interpol, Name)),
            (r'[^\\"$]+', String)
        ],
        'interpolation': [
            (r'"', String),
            (r'\$\{', String.Interpol, 'interpolation'),
            (r'\{', Punctuation, 'scope'),
            (r'\}', String.Interpol, '#pop'),
            include('root')
        ],
        'scope': [
            (r'\{', Punctuation, 'scope'),
            (r'\}', Punctuation, '#pop'),
            include('root')
        ]
    }


class XtendLexer(RegexLexer):
    """
    For `Xtend <http://xtend-lang.org/>`_ source code.

    .. versionadded:: 1.6
    """

    name = 'Xtend'
    aliases = ['xtend']
    filenames = ['*.xtend']
    mimetypes = ['text/x-xtend']

    flags = re.MULTILINE | re.DOTALL

    tokens = {
        'root': [
            # method names
            (r'^(\s*(?:[a-zA-Z_][\w.\[\]]*\s+)+?)'  # return arguments
             r'([a-zA-Z_$][\w$]*)'                  # method name
             r'(\s*)(\()',                          # signature start
             bygroups(using(this), Name.Function, Whitespace, Operator)),
            (r'[^\S\n]+', Whitespace),
            (r'(//.*?)(\n)', bygroups(Comment.Single, Whitespace)),
            (r'/\*.*?\*/', Comment.Multiline),
            (r'@[a-zA-Z_][\w.]*', Name.Decorator),
            (r'(assert|break|case|catch|continue|default|do|else|finally|for|'
             r'if|goto|instanceof|new|return|switch|this|throw|try|while|IF|'
             r'ELSE|ELSEIF|ENDIF|FOR|ENDFOR|SEPARATOR|BEFORE|AFTER)\b',
             Keyword),
            (r'(def|abstract|const|enum|extends|final|implements|native|private|'
             r'protected|public|static|strictfp|super|synchronized|throws|'
             r'transient|volatile)\b', Keyword.Declaration),
            (r'(boolean|byte|char|double|float|int|long|short|void)\b',
             Keyword.Type),
            (r'(package)(\s+)', bygroups(Keyword.Namespace, Whitespace)),
            (r'(true|false|null)\b', Keyword.Constant),
            (r'(class|interface)(\s+)', bygroups(Keyword.Declaration, Whitespace),
             'class'),
            (r'(import)(\s+)', bygroups(Keyword.Namespace, Whitespace), 'import'),
            (r"(''')", String, 'template'),
            (r'(\u00BB)', String, 'template'),
            (r'"(\\\\|\\[^\\]|[^"\\])*"', String.Double),
            (r"'(\\\\|\\[^\\]|[^'\\])*'", String.Single),
            (r'[a-zA-Z_]\w*:', Name.Label),
            (r'[a-zA-Z_$]\w*', Name),
            (r'[~^*!%&\[\](){}<>\|+=:;,./?-]', Operator),
            (r'[0-9][0-9]*\.[0-9]+([eE][0-9]+)?[fd]?', Number.Float),
            (r'0x[0-9a-fA-F]+', Number.Hex),
            (r'[0-9]+L?', Number.Integer),
            (r'\n', Whitespace)
        ],
        'class': [
            (r'[a-zA-Z_]\w*', Name.Class, '#pop')
        ],
        'import': [
            (r'[\w.]+\*?', Name.Namespace, '#pop')
        ],
        'template': [
            (r"'''", String, '#pop'),
            (r'\u00AB', String, '#pop'),
            (r'.', String)
        ],
    }


class PigLexer(RegexLexer):
    """
    For `Pig Latin <https://pig.apache.org/>`_ source code.

    .. versionadded:: 2.0
    """

    name = 'Pig'
    aliases = ['pig']
    filenames = ['*.pig']
    mimetypes = ['text/x-pig']

    flags = re.MULTILINE | re.IGNORECASE

    tokens = {
        'root': [
            (r'\s+', Whitespace),
            (r'--.*', Comment),
            (r'/\*[\w\W]*?\*/', Comment.Multiline),
            (r'\\$', String.Escape),
            (r'\\', Text),
            (r'\'(?:\\[ntbrf\\\']|\\u[0-9a-f]{4}|[^\'\\\n\r])*\'', String),
            include('keywords'),
            include('types'),
            include('builtins'),
            include('punct'),
            include('operators'),
            (r'[0-9]*\.[0-9]+(e[0-9]+)?[fd]?', Number.Float),
            (r'0x[0-9a-f]+', Number.Hex),
            (r'[0-9]+L?', Number.Integer),
            (r'\n', Whitespace),
            (r'([a-z_]\w*)(\s*)(\()',
             bygroups(Name.Function, Whitespace, Punctuation)),
            (r'[()#:]', Text),
            (r'[^(:#\'")\s]+', Text),
            (r'\S+\s+', Text)   # TODO: make tests pass without \s+
        ],
        'keywords': [
            (r'(assert|and|any|all|arrange|as|asc|bag|by|cache|CASE|cat|cd|cp|'
             r'%declare|%default|define|dense|desc|describe|distinct|du|dump|'
             r'eval|exex|explain|filter|flatten|foreach|full|generate|group|'
             r'help|if|illustrate|import|inner|input|into|is|join|kill|left|'
             r'limit|load|ls|map|matches|mkdir|mv|not|null|onschema|or|order|'
             r'outer|output|parallel|pig|pwd|quit|register|returns|right|rm|'
             r'rmf|rollup|run|sample|set|ship|split|stderr|stdin|stdout|store|'
             r'stream|through|union|using|void)\b', Keyword)
        ],
        'builtins': [
            (r'(AVG|BinStorage|cogroup|CONCAT|copyFromLocal|copyToLocal|COUNT|'
             r'cross|DIFF|MAX|MIN|PigDump|PigStorage|SIZE|SUM|TextLoader|'
             r'TOKENIZE)\b', Name.Builtin)
        ],
        'types': [
            (r'(bytearray|BIGINTEGER|BIGDECIMAL|chararray|datetime|double|float|'
             r'int|long|tuple)\b', Keyword.Type)
        ],
        'punct': [
            (r'[;(){}\[\]]', Punctuation),
        ],
        'operators': [
            (r'[#=,./%+\-?]', Operator),
            (r'(eq|gt|lt|gte|lte|neq|matches)\b', Operator),
            (r'(==|<=|<|>=|>|!=)', Operator),
        ],
    }


class GoloLexer(RegexLexer):
    """
    For `Golo <http://golo-lang.org/>`_ source code.

    .. versionadded:: 2.0
    """

    name = 'Golo'
    filenames = ['*.golo']
    aliases = ['golo']

    tokens = {
        'root': [
            (r'[^\S\n]+', Whitespace),

            (r'#.*$', Comment),

            (r'(\^|\.\.\.|:|\?:|->|==|!=|=|\+|\*|%|/|<=|<|>=|>|=|\.)',
                Operator),
            (r'(?<=[^-])(-)(?=[^-])', Operator),

            (r'(?<=[^`])(is|isnt|and|or|not|oftype|in|orIfNull)\b', Operator.Word),
            (r'[]{}|(),[]', Punctuation),

            (r'(module|import)(\s+)',
                bygroups(Keyword.Namespace, Whitespace),
                'modname'),
            (r'\b([a-zA-Z_][\w$.]*)(::)',  bygroups(Name.Namespace, Punctuation)),
            (r'\b([a-zA-Z_][\w$]*(?:\.[a-zA-Z_][\w$]*)+)\b', Name.Namespace),

            (r'(let|var)(\s+)',
                bygroups(Keyword.Declaration, Whitespace),
                'varname'),
            (r'(struct)(\s+)',
                bygroups(Keyword.Declaration, Whitespace),
                'structname'),
            (r'(function)(\s+)',
                bygroups(Keyword.Declaration, Whitespace),
                'funcname'),

            (r'(null|true|false)\b', Keyword.Constant),
            (r'(augment|pimp'
             r'|if|else|case|match|return'
             r'|case|when|then|otherwise'
             r'|while|for|foreach'
             r'|try|catch|finally|throw'
             r'|local'
             r'|continue|break)\b', Keyword),

            (r'(map|array|list|set|vector|tuple)(\[)',
                bygroups(Name.Builtin, Punctuation)),
            (r'(print|println|readln|raise|fun'
             r'|asInterfaceInstance)\b', Name.Builtin),
            (r'(`?[a-zA-Z_][\w$]*)(\()',
                bygroups(Name.Function, Punctuation)),

            (r'-?[\d_]*\.[\d_]*([eE][+-]?\d[\d_]*)?F?', Number.Float),
            (r'0[0-7]+j?', Number.Oct),
            (r'0[xX][a-fA-F0-9]+', Number.Hex),
            (r'-?\d[\d_]*L', Number.Integer.Long),
            (r'-?\d[\d_]*', Number.Integer),

            (r'`?[a-zA-Z_][\w$]*', Name),
            (r'@[a-zA-Z_][\w$.]*', Name.Decorator),

            (r'"""', String, combined('stringescape', 'triplestring')),
            (r'"', String, combined('stringescape', 'doublestring')),
            (r"'", String, combined('stringescape', 'singlestring')),
            (r'----((.|\n)*?)----', String.Doc)

        ],

        'funcname': [
            (r'`?[a-zA-Z_][\w$]*', Name.Function, '#pop'),
        ],
        'modname': [
            (r'[a-zA-Z_][\w$.]*\*?', Name.Namespace, '#pop')
        ],
        'structname': [
            (r'`?[\w.]+\*?', Name.Class, '#pop')
        ],
        'varname': [
            (r'`?[a-zA-Z_][\w$]*', Name.Variable, '#pop'),
        ],
        'string': [
            (r'[^\\\'"\n]+', String),
            (r'[\'"\\]', String)
        ],
        'stringescape': [
            (r'\\([\\abfnrtv"\']|\n|N\{.*?\}|u[a-fA-F0-9]{4}|'
             r'U[a-fA-F0-9]{8}|x[a-fA-F0-9]{2}|[0-7]{1,3})', String.Escape)
        ],
        'triplestring': [
            (r'"""', String, '#pop'),
            include('string'),
            (r'\n', String),
        ],
        'doublestring': [
            (r'"', String.Double, '#pop'),
            include('string'),
        ],
        'singlestring': [
            (r"'", String, '#pop'),
            include('string'),
        ],
        'operators': [
            (r'[#=,./%+\-?]', Operator),
            (r'(eq|gt|lt|gte|lte|neq|matches)\b', Operator),
            (r'(==|<=|<|>=|>|!=)', Operator),
        ],
    }


class JasminLexer(RegexLexer):
    """
    For `Jasmin <http://jasmin.sourceforge.net/>`_ assembly code.

    .. versionadded:: 2.0
    """

    name = 'Jasmin'
    aliases = ['jasmin', 'jasminxt']
    filenames = ['*.j']

    _whitespace = r' \n\t\r'
    _ws = r'(?:[%s]+)' % _whitespace
    _separator = r'%s:=' % _whitespace
    _break = r'(?=[%s]|$)' % _separator
    _name = r'[^%s]+' % _separator
    _unqualified_name = r'(?:[^%s.;\[/]+)' % _separator

    tokens = {
        'default': [
            (r'\n', Whitespace, '#pop'),
            (r"'", String.Single, ('#pop', 'quote')),
            (r'"', String.Double, 'string'),
            (r'=', Punctuation),
            (r':', Punctuation, 'label'),
            (_ws, Whitespace),
            (r';.*', Comment.Single),
            (r'(\$[-+])?0x-?[\da-fA-F]+%s' % _break, Number.Hex),
            (r'(\$[-+]|\+)?-?\d+%s' % _break, Number.Integer),
            (r'-?(\d+\.\d*|\.\d+)([eE][-+]?\d+)?[fFdD]?'
             r'[\x00-\x08\x0b\x0c\x0e-\x1f]*%s' % _break, Number.Float),
            (r'\$%s' % _name, Name.Variable),

            # Directives
            (r'\.annotation%s' % _break, Keyword.Reserved, 'annotation'),
            (r'(\.attribute|\.bytecode|\.debug|\.deprecated|\.enclosing|'
             r'\.interface|\.line|\.signature|\.source|\.stack|\.var|abstract|'
             r'annotation|bridge|class|default|enum|field|final|fpstrict|'
             r'interface|native|private|protected|public|signature|static|'
             r'synchronized|synthetic|transient|varargs|volatile)%s' % _break,
             Keyword.Reserved),
            (r'\.catch%s' % _break, Keyword.Reserved, 'caught-exception'),
            (r'(\.class|\.implements|\.inner|\.super|inner|invisible|'
             r'invisibleparam|outer|visible|visibleparam)%s' % _break,
             Keyword.Reserved, 'class/convert-dots'),
            (r'\.field%s' % _break, Keyword.Reserved,
             ('descriptor/convert-dots', 'field')),
            (r'(\.end|\.limit|use)%s' % _break, Keyword.Reserved,
             'no-verification'),
            (r'\.method%s' % _break, Keyword.Reserved, 'method'),
            (r'\.set%s' % _break, Keyword.Reserved, 'var'),
            (r'\.throws%s' % _break, Keyword.Reserved, 'exception'),
            (r'(from|offset|to|using)%s' % _break, Keyword.Reserved, 'label'),
            (r'is%s' % _break, Keyword.Reserved,
             ('descriptor/convert-dots', 'var')),
            (r'(locals|stack)%s' % _break, Keyword.Reserved, 'verification'),
            (r'method%s' % _break, Keyword.Reserved, 'enclosing-method'),

            # Instructions
            (words((
                'aaload', 'aastore', 'aconst_null', 'aload', 'aload_0', 'aload_1', 'aload_2',
                'aload_3', 'aload_w', 'areturn', 'arraylength', 'astore', 'astore_0', 'astore_1',
                'astore_2', 'astore_3', 'astore_w', 'athrow', 'baload', 'bastore', 'bipush',
                'breakpoint', 'caload', 'castore', 'd2f', 'd2i', 'd2l', 'dadd', 'daload', 'dastore',
                'dcmpg', 'dcmpl', 'dconst_0', 'dconst_1', 'ddiv', 'dload', 'dload_0', 'dload_1',
                'dload_2', 'dload_3', 'dload_w', 'dmul', 'dneg', 'drem', 'dreturn', 'dstore', 'dstore_0',
                'dstore_1', 'dstore_2', 'dstore_3', 'dstore_w', 'dsub', 'dup', 'dup2', 'dup2_x1',
                'dup2_x2', 'dup_x1', 'dup_x2', 'f2d', 'f2i', 'f2l', 'fadd', 'faload', 'fastore', 'fcmpg',
                'fcmpl', 'fconst_0', 'fconst_1', 'fconst_2', 'fdiv', 'fload', 'fload_0', 'fload_1',
                'fload_2', 'fload_3', 'fload_w', 'fmul', 'fneg', 'frem', 'freturn', 'fstore', 'fstore_0',
                'fstore_1', 'fstore_2', 'fstore_3', 'fstore_w', 'fsub', 'i2b', 'i2c', 'i2d', 'i2f', 'i2l',
                'i2s', 'iadd', 'iaload', 'iand', 'iastore', 'iconst_0', 'iconst_1', 'iconst_2',
                'iconst_3', 'iconst_4', 'iconst_5', 'iconst_m1', 'idiv', 'iinc', 'iinc_w', 'iload',
                'iload_0', 'iload_1', 'iload_2', 'iload_3', 'iload_w', 'imul', 'ineg', 'int2byte',
                'int2char', 'int2short', 'ior', 'irem', 'ireturn', 'ishl', 'ishr', 'istore', 'istore_0',
                'istore_1', 'istore_2', 'istore_3', 'istore_w', 'isub', 'iushr', 'ixor', 'l2d', 'l2f',
                'l2i', 'ladd', 'laload', 'land', 'lastore', 'lcmp', 'lconst_0', 'lconst_1', 'ldc2_w',
                'ldiv', 'lload', 'lload_0', 'lload_1', 'lload_2', 'lload_3', 'lload_w', 'lmul', 'lneg',
                'lookupswitch', 'lor', 'lrem', 'lreturn', 'lshl', 'lshr', 'lstore', 'lstore_0',
                'lstore_1', 'lstore_2', 'lstore_3', 'lstore_w', 'lsub', 'lushr', 'lxor',
                'monitorenter', 'monitorexit', 'nop', 'pop', 'pop2', 'ret', 'ret_w', 'return', 'saload',
                'sastore', 'sipush', 'swap'), suffix=_break), Keyword.Reserved),
            (r'(anewarray|checkcast|instanceof|ldc|ldc_w|new)%s' % _break,
             Keyword.Reserved, 'class/no-dots'),
            (r'invoke(dynamic|interface|nonvirtual|special|'
             r'static|virtual)%s' % _break, Keyword.Reserved,
             'invocation'),
            (r'(getfield|putfield)%s' % _break, Keyword.Reserved,
             ('descriptor/no-dots', 'field')),
            (r'(getstatic|putstatic)%s' % _break, Keyword.Reserved,
             ('descriptor/no-dots', 'static')),
            (words((
                'goto', 'goto_w', 'if_acmpeq', 'if_acmpne', 'if_icmpeq',
                'if_icmpge', 'if_icmpgt', 'if_icmple', 'if_icmplt', 'if_icmpne',
                'ifeq', 'ifge', 'ifgt', 'ifle', 'iflt', 'ifne', 'ifnonnull',
                'ifnull', 'jsr', 'jsr_w'), suffix=_break),
             Keyword.Reserved, 'label'),
            (r'(multianewarray|newarray)%s' % _break, Keyword.Reserved,
             'descriptor/convert-dots'),
            (r'tableswitch%s' % _break, Keyword.Reserved, 'table')
        ],
        'quote': [
            (r"'", String.Single, '#pop'),
            (r'\\u[\da-fA-F]{4}', String.Escape),
            (r"[^'\\]+", String.Single)
        ],
        'string': [
            (r'"', String.Double, '#pop'),
            (r'\\([nrtfb"\'\\]|u[\da-fA-F]{4}|[0-3]?[0-7]{1,2})',
             String.Escape),
            (r'[^"\\]+', String.Double)
        ],
        'root': [
            (r'\n+', Whitespace),
            (r"'", String.Single, 'quote'),
            include('default'),
            (r'(%s)([ \t\r]*)(:)' % _name,
             bygroups(Name.Label, Whitespace, Punctuation)),
            (_name, String.Other)
        ],
        'annotation': [
            (r'\n', Whitespace, ('#pop', 'annotation-body')),
            (r'default%s' % _break, Keyword.Reserved,
             ('#pop', 'annotation-default')),
            include('default')
        ],
        'annotation-body': [
            (r'\n+', Whitespace),
            (r'\.end%s' % _break, Keyword.Reserved, '#pop'),
            include('default'),
            (_name, String.Other, ('annotation-items', 'descriptor/no-dots'))
        ],
        'annotation-default': [
            (r'\n+', Whitespace),
            (r'\.end%s' % _break, Keyword.Reserved, '#pop'),
            include('default'),
            default(('annotation-items', 'descriptor/no-dots'))
        ],
        'annotation-items': [
            (r"'", String.Single, 'quote'),
            include('default'),
            (_name, String.Other)
        ],
        'caught-exception': [
            (r'all%s' % _break, Keyword, '#pop'),
            include('exception')
        ],
        'class/convert-dots': [
            include('default'),
            (r'(L)((?:%s[/.])*)(%s)(;)' % (_unqualified_name, _name),
             bygroups(Keyword.Type, Name.Namespace, Name.Class, Punctuation),
             '#pop'),
            (r'((?:%s[/.])*)(%s)' % (_unqualified_name, _name),
             bygroups(Name.Namespace, Name.Class), '#pop')
        ],
        'class/no-dots': [
            include('default'),
            (r'\[+', Punctuation, ('#pop', 'descriptor/no-dots')),
            (r'(L)((?:%s/)*)(%s)(;)' % (_unqualified_name, _name),
             bygroups(Keyword.Type, Name.Namespace, Name.Class, Punctuation),
             '#pop'),
            (r'((?:%s/)*)(%s)' % (_unqualified_name, _name),
             bygroups(Name.Namespace, Name.Class), '#pop')
        ],
        'descriptor/convert-dots': [
            include('default'),
            (r'\[+', Punctuation),
            (r'(L)((?:%s[/.])*)(%s?)(;)' % (_unqualified_name, _name),
             bygroups(Keyword.Type, Name.Namespace, Name.Class, Punctuation),
             '#pop'),
            (r'[^%s\[)L]+' % _separator, Keyword.Type, '#pop'),
            default('#pop')
        ],
        'descriptor/no-dots': [
            include('default'),
            (r'\[+', Punctuation),
            (r'(L)((?:%s/)*)(%s)(;)' % (_unqualified_name, _name),
             bygroups(Keyword.Type, Name.Namespace, Name.Class, Punctuation),
             '#pop'),
            (r'[^%s\[)L]+' % _separator, Keyword.Type, '#pop'),
            default('#pop')
        ],
        'descriptors/convert-dots': [
            (r'\)', Punctuation, '#pop'),
            default('descriptor/convert-dots')
        ],
        'enclosing-method': [
            (_ws, Whitespace),
            (r'(?=[^%s]*\()' % _separator, Text, ('#pop', 'invocation')),
            default(('#pop', 'class/convert-dots'))
        ],
        'exception': [
            include('default'),
            (r'((?:%s[/.])*)(%s)' % (_unqualified_name, _name),
             bygroups(Name.Namespace, Name.Exception), '#pop')
        ],
        'field': [
            (r'static%s' % _break, Keyword.Reserved, ('#pop', 'static')),
            include('default'),
            (r'((?:%s[/.](?=[^%s]*[/.]))*)(%s[/.])?(%s)' %
             (_unqualified_name, _separator, _unqualified_name, _name),
             bygroups(Name.Namespace, Name.Class, Name.Variable.Instance),
             '#pop')
        ],
        'invocation': [
            include('default'),
            (r'((?:%s[/.](?=[^%s(]*[/.]))*)(%s[/.])?(%s)(\()' %
             (_unqualified_name, _separator, _unqualified_name, _name),
             bygroups(Name.Namespace, Name.Class, Name.Function, Punctuation),
             ('#pop', 'descriptor/convert-dots', 'descriptors/convert-dots',
              'descriptor/convert-dots'))
        ],
        'label': [
            include('default'),
            (_name, Name.Label, '#pop')
        ],
        'method': [
            include('default'),
            (r'(%s)(\()' % _name, bygroups(Name.Function, Punctuation),
             ('#pop', 'descriptor/convert-dots', 'descriptors/convert-dots',
              'descriptor/convert-dots'))
        ],
        'no-verification': [
            (r'(locals|method|stack)%s' % _break, Keyword.Reserved, '#pop'),
            include('default')
        ],
        'static': [
            include('default'),
            (r'((?:%s[/.](?=[^%s]*[/.]))*)(%s[/.])?(%s)' %
             (_unqualified_name, _separator, _unqualified_name, _name),
             bygroups(Name.Namespace, Name.Class, Name.Variable.Class), '#pop')
        ],
        'table': [
            (r'\n+', Whitespace),
            (r'default%s' % _break, Keyword.Reserved, '#pop'),
            include('default'),
            (_name, Name.Label)
        ],
        'var': [
            include('default'),
            (_name, Name.Variable, '#pop')
        ],
        'verification': [
            include('default'),
            (r'(Double|Float|Integer|Long|Null|Top|UninitializedThis)%s' %
             _break, Keyword, '#pop'),
            (r'Object%s' % _break, Keyword, ('#pop', 'class/no-dots')),
            (r'Uninitialized%s' % _break, Keyword, ('#pop', 'label'))
        ]
    }

    def analyse_text(text):
        score = 0
        if re.search(r'^\s*\.class\s', text, re.MULTILINE):
            score += 0.5
            if re.search(r'^\s*[a-z]+_[a-z]+\b', text, re.MULTILINE):
                score += 0.3
        if re.search(r'^\s*\.(attribute|bytecode|debug|deprecated|enclosing|'
                     r'inner|interface|limit|set|signature|stack)\b', text,
                     re.MULTILINE):
            score += 0.6
        return min(score, 1.0)


class SarlLexer(RegexLexer):
    """
    For `SARL <http://www.sarl.io>`_ source code.

    .. versionadded:: 2.4
    """

    name = 'SARL'
    aliases = ['sarl']
    filenames = ['*.sarl']
    mimetypes = ['text/x-sarl']

    flags = re.MULTILINE | re.DOTALL

    tokens = {
        'root': [
            # method names
            (r'^(\s*(?:[a-zA-Z_][\w.\[\]]*\s+)+?)'  # return arguments
             r'([a-zA-Z_$][\w$]*)'                      # method name
             r'(\s*)(\()',                             # signature start
             bygroups(using(this), Name.Function, Whitespace, Operator)),
            (r'[^\S\n]+', Whitespace),
            (r'(//.*?)(\n)', bygroups(Comment.Single, Whitespace)),
            (r'/\*.*?\*/', Comment.Multiline),
            (r'@[a-zA-Z_][\w.]*', Name.Decorator),
            (r'(as|break|case|catch|default|do|else|extends|extension|finally|'
             r'fires|for|if|implements|instanceof|new|on|requires|return|super|'
             r'switch|throw|throws|try|typeof|uses|while|with)\b',
             Keyword),
            (r'(abstract|def|dispatch|final|native|override|private|protected|'
             r'public|static|strictfp|synchronized|transient|val|var|volatile)\b',
             Keyword.Declaration),
            (r'(boolean|byte|char|double|float|int|long|short|void)\b',
             Keyword.Type),
            (r'(package)(\s+)', bygroups(Keyword.Namespace, Whitespace)),
            (r'(false|it|null|occurrence|this|true|void)\b', Keyword.Constant),
            (r'(agent|annotation|artifact|behavior|capacity|class|enum|event|'
             r'interface|skill|space)(\s+)', bygroups(Keyword.Declaration, Whitespace),
             'class'),
            (r'(import)(\s+)', bygroups(Keyword.Namespace, Whitespace), 'import'),
            (r'"(\\\\|\\[^\\]|[^"\\])*"', String.Double),
            (r"'(\\\\|\\[^\\]|[^'\\])*'", String.Single),
            (r'[a-zA-Z_]\w*:', Name.Label),
            (r'[a-zA-Z_$]\w*', Name),
            (r'[~^*!%&\[\](){}<>\|+=:;,./?-]', Operator),
            (r'[0-9][0-9]*\.[0-9]+([eE][0-9]+)?[fd]?', Number.Float),
            (r'0x[0-9a-fA-F]+', Number.Hex),
            (r'[0-9]+L?', Number.Integer),
            (r'\n', Whitespace)
        ],
        'class': [
            (r'[a-zA-Z_]\w*', Name.Class, '#pop')
        ],
        'import': [
            (r'[\w.]+\*?', Name.Namespace, '#pop')
        ],
    }<|MERGE_RESOLUTION|>--- conflicted
+++ resolved
@@ -270,15 +270,9 @@
                 bygroups(Keyword, Whitespace, Keyword, Whitespace, Name.Namespace)),
             (r'\b(package)(\s+)', bygroups(Keyword, Whitespace), 'package'),
             (r'\b(given)\b(\s*)(%s)' % idUpper,
-<<<<<<< HEAD
-                bygroups(Keyword, Text, Name.Class)),
-            (r'\b(given)\b(\s*)(%s)?' % anyId,
-                bygroups(Keyword, Text, Name)),
-=======
                 bygroups(Keyword, Whitespace, Name.Class)),
             (r'\b(given)\b(\s*)(%s)?' % anyId, 
                 bygroups(Keyword, Whitespace, Name)),
->>>>>>> 63a24f39
         ],
         'inheritance': [
             (r'\b(extends|with|derives)\b(\s*)'
